--- conflicted
+++ resolved
@@ -512,8 +512,7 @@
     mod = mlc_llm.transform.FuseDecodeTranspose(skip_gemm=not use_ft_quant)(mod)
 
     if (
-        not args.enable_batching
-        and hasattr(config, "num_attention_heads")
+        hasattr(config, "num_attention_heads")
         and hasattr(config, "hidden_size")
         and hasattr(config, "position_embedding_base")
         and getattr(config, "dtype", "float16") == "float16"
@@ -532,10 +531,7 @@
                 num_key_value_heads // args.num_shards,
                 config.hidden_size // args.num_shards,
                 config.position_embedding_base,
-<<<<<<< HEAD
                 batched=args.enable_batching,
-=======
->>>>>>> 834811f0
             )(mod)
 
     if args.target_kind == "cuda":
@@ -716,16 +712,10 @@
                 "`num_shards` should be used together with "
                 "`--build-model-only` and `--convert-weight-only`"
             )
-<<<<<<< HEAD
 
         if use_ft_quant:
             args.use_presharded_weights = True
 
-=======
-        use_ft_quant = args.quantization.name in ["q4f16_ft", "q8f16_ft"]
-        if use_ft_quant:
-            raise ValueError("Multi-GPU deployments are not available for ft quantization.")
->>>>>>> 834811f0
     os.makedirs(args.artifact_path, exist_ok=True)
     if args.debug_dump:
         os.makedirs(os.path.join(args.artifact_path, "debug"), exist_ok=True)
@@ -768,15 +758,11 @@
 
         if args.model_category == "mistral":
             args.sliding_window = model_config.sliding_window
-<<<<<<< HEAD
             # This line is introduced by the merge with upstream
             #   see: https://github.com/octoml/mlc-llm/pull/52
             # However, HF config does not have this info and we don't need this info.
             # So commented out for now.
             # args.sliding_window_chunk_size = model_config.sliding_window_chunk_size
-=======
-            args.sliding_window_chunk_size = model_config.sliding_window_chunk_size
->>>>>>> 834811f0
 
         for qspec_updater_class in param_manager.qspec_updater_classes:
             qspec_updater = qspec_updater_class(param_manager)
@@ -821,7 +807,6 @@
             mod_transform = seq(mod_transform)
 
             params = utils.convert_weights(mod_transform, param_manager, params, args)
-<<<<<<< HEAD
 
             if args.num_shards > 1 and use_ft_quant:
                 preprocessed = []
@@ -837,8 +822,6 @@
 
                 params = preprocessed
 
-=======
->>>>>>> 834811f0
             utils.save_params(params, args.artifact_path, args.num_shards if args.use_presharded_weights else 1)
 
             if args.model_category != "minigpt":
@@ -866,11 +849,7 @@
 
         mod = mod_transform_before_build(mod, param_manager, args, model_config)
         if args.num_shards > 1:
-<<<<<<< HEAD
-            # We requires a "create_sharding_info" function for all
-=======
             # We require a "create_sharding_info" function for all
->>>>>>> 834811f0
             # multi-GPU models, even if they are using pre-sharded
             # weights.  When using pre-sharded weights, the list of
             # initialization-time transforms to apply is empty.
