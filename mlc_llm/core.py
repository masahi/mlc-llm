# pylint: disable=missing-docstring, redefined-outer-name, not-callable
import argparse
import json
import os
import pickle
from dataclasses import asdict, dataclass, field, fields
from typing import Any, Dict, Optional

import tvm
import tvm.relax.backend.contrib.cublas as _
from tvm import dlight as dl
from tvm import relax
from tvm.contrib.nvcc import parse_compute_version
from tvm.relax.backend import get_patterns_with_prefix
from tvm.relax.backend.contrib.cutlass import annotate_workspace

import mlc_llm
from mlc_llm import utils
from mlc_llm.relax_model import (
    chatglm,
    gpt_bigcode,
    gpt_neox,
    gptj,
    llama,
    llama_batched_vllm,
    minigpt,
    param_manager,
    rwkv,
    stablelm_3b,
)
from mlc_llm.relax_model.commons import create_shard_info_func
from mlc_llm.transform import fuse_split_rotary_embedding, rewrite_attention


@dataclass
class BuildArgs:
    r"""BuildArgs is the dataclass that organizes the arguments we use in
    building a model.

    To use :meth:`mlc_llm.build_model`, users pass in an instance of :class:`BuildArgs`; for
    CLI entry points, an equivalent :class:`ArgumentParser` instance is generated based
    on the definition of this class using :meth:`mlc_llm.convert_build_args_to_argparser`.

    Parameters
    ----------
    model: str
        The name of the model to build. If it is ``auto``, we will automatically
        set the model name according to ``--model-path``, ``hf-path``, or the model
        folders under ``--artifact-path/models``.
    hf_path: str
        Hugging Face path from which to download params, tokenizer, and config.
    quantization: str
        The quantization mode we use to compile.
    max_seq_len: int
        The maximum allowed sequence length for the model.
    target: str
        The target platform to compile the model for.
    db_path: str
        Path to log database for all models. Default: ``./log_db/``.
    reuse_lib: str
        Whether to reuse a previously generated lib.
    artifact_path: str
        Where to store the output.
    use_cache: int
        Whether to use previously pickled IRModule and skip trace.
    convert_weight_only: bool
        Whether to only convert model weights and not build the model. If both
        ``convert_weight_only`` and ``build_model_only`` are set, the behavior is undefined.
    build_model_only: bool
        Whether to only build model and do not convert model weights.
    debug_dump: bool
        Whether to dump debugging files during compilation.
    debug_load_script: bool
        Whether to load the script for debugging.
    llvm_mingw: str
        ``/path/to/llvm-mingw-root``, use llvm-mingw to cross compile to windows.
    system_lib: bool
        A parameter to ``relax.build``.
    sep_embed: bool
        Build with separated embedding layer, only applicable to LlaMa. This
        feature is in testing stage, and will be formally replaced after massive
        overhaul of embedding feature for all models and use cases.
    cc_path: str
        ``/path/to/cross_compiler_path``; currently only used for cross-compile
        for nvidia/jetson device.
    use_safetensors: bool
        Specifies whether to use ``.safetensors`` instead of the default ``.bin``
        when loading in model weights.
    enable_batching: bool
        Build the model for batched inference.
        This is a temporary flag used to control the model execution flow in single-
        sequence and batching settings for now. We will eventually merge two flows
        in the future and remove this flag then.
    no_cutlass_attn: bool
        Disable offloading attention operations to CUTLASS.
    no_cutlass_norm: bool
        Disable offloading layer and RMS norm operations to CUTLASS.
    no_cublas: bool
        Disable the step that offloads matmul to cuBLAS. Without this flag,
        matmul will be offloaded to cuBLAS if quantization mode is ``q0f16`` or
        ``q0f32``, target is CUDA and TVM has been built with cuBLAS enabled.
    use_cuda_graph: bool
        Specifies whether to enable CUDA Graph for the decoder. MLP and QKV
        projection between two attention layers are put into a graph.
    num_shards: int
        Number of shards to split the model into in tensor parallelism multi-gpu
        inference. Only useful when ``build_model_only`` is set.
    use_flash_attn_mqa: bool
        Offload multi-query attention workload to Flash Attention.
    pdb: bool
        If set, drop into a pdb debugger on error.
    use_vllm_attention: bool
        Use vLLM paged KV cache and attention kernel, only relevant when enable_batching=True.
    """
    model: str = field(
        default="auto",
        metadata={
            "help": (
                'The name of the model to build. If it is "auto", we will '
                'automatically set the model name according to "--model-path", '
                '"hf-path" or the model folders under "--artifact-path/models"'
            )
        },
    )
    hf_path: str = field(
        default=None,
        metadata={"help": "Hugging Face path from which to download params, tokenizer, and config"},
    )
    quantization: str = field(
        default="q4f16_1",
        metadata={
            "help": "The quantization mode we use to compile.",
            "choices": [*utils.quantization_schemes.keys()],
        },
    )
    max_seq_len: int = field(
        default=-1,
        metadata={"help": "The maximum allowed sequence length for the model."},
    )
    target: str = field(
        default="auto",
        metadata={"help": "The target platform to compile the model for."},
    )
    reuse_lib: str = field(
        default=None, metadata={"help": "Whether to reuse a previously generated lib."}
    )
    artifact_path: str = field(default="dist", metadata={"help": "Where to store the output."})
    use_cache: int = field(
        default=1,
        metadata={"help": "Whether to use previously pickled IRModule and skip trace."},
    )
    convert_weight_only: bool = field(
        default=False,
        metadata={
            "help": "Whether to only convert model weights and not build the model.",
            "action": "store_true",
        },
    )
    build_model_only: bool = field(
        default=False,
        metadata={
            "help": "Whether to only build model and do not convert model weights.",
            "action": "store_true",
        },
    )
    debug_dump: bool = field(
        default=False,
        metadata={
            "help": "Whether to dump debugging files during compilation.",
            "action": "store_true",
        },
    )
    debug_load_script: bool = field(
        default=False,
        metadata={
            "help": "Whether to load the script for debugging.",
            "action": "store_true",
        },
    )
    llvm_mingw: str = field(
        default="",
        metadata={"help": "/path/to/llvm-mingw-root, use llvm-mingw to cross compile to windows."},
    )
    cc_path: str = field(
        default="",
        metadata={
            "help": "/path/to/cross_compiler_path, Currently only used for cross-compile for nvidia/jetson device."
        },
    )
    system_lib: bool = field(
        default=False,
        metadata={"help": "A parameter to `relax.build`.", "action": "store_true"},
    )
    sep_embed: bool = field(
        default=False,
        metadata={
            "help": (
                "Build with separated embedding layer, only applicable to LlaMa. "
                "This feature is in testing stage, and will be formally replaced after "
                "massive overhaul of embedding feature for all models and use cases"
            ),
            "action": "store_true",
        },
    )
    use_safetensors: bool = field(
        default=False,
        metadata={
            "help": (
                "Specifies whether to use ``.safetensors`` instead of the default "
                "``.bin`` when loading in model weights."
            ),
            "action": "store_true",
        },
    )
    enable_batching: bool = field(
        default=False,
        metadata={
            "help": (
                "Build the model for batched inference."
                "This is a temporary flag used to control the model execution flow in single-"
                "sequence and batching settings for now. We will eventually merge two flows"
                "in the future and remove this flag then."
            ),
            "action": "store_true",
        },
    )
    no_cutlass_attn: bool = field(
        default=False,
        metadata={
            "help": ("Disable offloading attention operations to CUTLASS."),
            "action": "store_true",
        },
    )
    no_cutlass_norm: bool = field(
        default=False,
        metadata={
            "help": ("Disable offloading layer and RMS norm operations to CUTLASS."),
            "action": "store_true",
        },
    )
    no_cublas: bool = field(
        default=False,
        metadata={
            "help": (
                "Disable the step that offloads matmul to cuBLAS. Without this flag, "
                "matmul will be offloaded to cuBLAS if quantization mode is q0f16 or q0f32, "
                "target is CUDA and TVM has been built with cuBLAS enabled."
            ),
            "action": "store_true",
        },
    )
    use_cuda_graph: bool = field(
        default=False,
        metadata={
            "help": (
                "Specifies whether to enable CUDA Graph for the decoder. MLP and QKV "
                "projection between two attention layers are put into a graph."
            ),
            "action": "store_true",
        },
    )
    num_shards: int = field(
        default=1,
        metadata={
            "help": (
                "Number of shards to split the model into in tensor parallelism multi-gpu "
                "inference. Only useful when --build-model-only is set."
            ),
        },
    )
    use_flash_attn_mqa: bool = field(
        default=False,
        metadata={
            "help": ("Offload multi-query attention workload to Flash Attention."),
            "action": "store_true",
        },
    )
    pdb: bool = field(
        default=False,
        metadata={
            "help": ("If set, drop into a pdb debugger on error"),
            "action": "store_true",
        },
    )
    use_vllm_attention: bool = field(
        default=False,
        metadata={
            "help": (
                "Use vLLM paged KV cache and attention kernel, only relevant when enable_batching=True."
            ),
        },
    )
    batched: bool = field(
        default=False,
        metadata={
            "help": ("Build the model with batched inference support."),
            "action": "store_true",
        },
    )


def convert_build_args_to_argparser() -> argparse.ArgumentParser:
    """Convert from BuildArgs to an equivalent ArgumentParser."""
    args = argparse.ArgumentParser()
    for field in fields(BuildArgs):
        name = field.name.replace("_", "-")
        field_name = f"--{name}"
        # `kwargs` contains `help`, `choices`, and `action`
        kwargs = field.metadata.copy()
        if field.type == bool:
            # boolean arguments do not need to specify `type`
            args.add_argument(field_name, default=field.default, **kwargs)
        else:
            args.add_argument(field_name, type=field.type, default=field.default, **kwargs)
    return args


def _parse_args(parsed) -> argparse.Namespace:
    assert parsed.max_seq_len == -1 or parsed.max_seq_len > 0
    if parsed.use_safetensors:
        try:
            import safetensors  # pylint: disable=import-outside-toplevel, unused-import
        except ImportError as error:
            raise ImportError(
                "`use_safetensors` option is toggled, please install safetensors package."
            ) from error

    parsed.export_kwargs = {}
    parsed.lib_format = "so"
    parsed.system_lib_prefix = None
    parsed = _setup_model_path(parsed)

    utils.parse_target(parsed)
    utils.argparse_postproc_common(parsed)

    if parsed.use_vllm_attention:
        assert parsed.enable_batching, "--enable_batching is required for using vLLM attention."
        assert parsed.target_kind == "cuda", "vLLM attention is only supported for CUDA."
        assert tvm.get_global_func("tvm.contrib.vllm.single_query_cached_kv_attention", True), "TVM needs to be built with -DUSE_VLLM=ON."

    parsed.artifact_path = os.path.join(
        parsed.artifact_path, f"{parsed.model}-{parsed.quantization.name}"
    )

    if parsed.batched:
        parsed.artifact_path += "-batched"

    return parsed


def _setup_model_path(args: argparse.Namespace):  # pylint: disable=too-many-branches
    if args.hf_path:
        if args.model != "auto":
            assert args.model == os.path.basename(args.hf_path), (
                'When both "--model" and "--hf-path" is specified, the '
                'value of "--model" is required to match the basename of "--hf-path". '
                f'Got "--model {args.model}" and "--hf-path {args.hf_path}"'
            )
        else:
            args.model = os.path.basename(args.hf_path)
        args.model_path = os.path.join(args.artifact_path, "models", args.model)
        if os.path.exists(args.model_path):
            print(f"Weights exist at {args.model_path}, skipping download.")
        else:
            os.makedirs(args.model_path, exist_ok=True)
            os.system("git lfs install")
            os.system(f"git clone https://huggingface.co/{args.hf_path} {args.model_path}")
            print(f"Downloaded weights to {args.model_path}")
        validate_config(args.model_path)
    elif args.model != "auto":
        if os.path.isdir(args.model):
            args.model = os.path.normpath(args.model)  # Remove potential trailing `/`
            args.model_path = args.model
            args.model = os.path.basename(args.model)
        else:
            args.model_path = os.path.join(args.artifact_path, "models", args.model)
        validate_config(args.model_path)
    else:
        lookup_path = os.path.join(args.artifact_path, "models")
        print(f'"--model" is set to "auto". Searching in {lookup_path} for existing models.')
        for dirname in os.listdir(lookup_path):
            if os.path.isdir(os.path.join(lookup_path, dirname)) and os.path.isfile(
                os.path.join(lookup_path, dirname, "config.json")
            ):
                try:
                    validate_config(os.path.join(lookup_path, dirname))
                except:  # pylint: disable=bare-except
                    pass
                else:
                    args.model_path = os.path.join(lookup_path, dirname)
                    args.model = dirname
                    break
        if args.model == "auto":
            raise ValueError("Please specify either the model_path or the hf_path.")

    print(f'Using path "{args.model_path}" for model "{args.model}"')
    return args


def validate_config(model_path: str):
    if os.path.exists(os.path.join(model_path, "mlc-chat-config.json")):
        raise KeyError(
            "The model located in the directory {} has already been compiled by MLC-LLM. There is"
            " no need to compile it again. If you wish to compile a new model, please provide a"
            " directory (or hf-path) that contains the pre-compiled model in raw HuggingFace"
            " format instead.".format(model_path)
        )
    if model_path.split("/")[-1].startswith("minigpt"):
        # minigpt does not contain a config.json file so we skip the check
        return
    config_path = os.path.join(model_path, "config.json")
    assert os.path.exists(
        config_path
    ), f"Expecting HuggingFace config, but file not found: {config_path}."
    with open(config_path, encoding="utf-8") as i_f:
        config = json.load(i_f)
        assert (
            "model_type" in config
        ), f"Invalid config format. Expecting HuggingFace config format in: {config_path}"
        assert (
            config["model_type"] in utils.supported_model_types
        ), f"Model type {config['model_type']} not supported."


def mod_transform_before_build(
    mod: tvm.IRModule,
    param_manager: param_manager.ParamManager,
    args: argparse.Namespace,
    config: Dict,
) -> tvm.IRModule:
    """First-stage: Legalize ops and trace"""
    if args.model.startswith("minigpt"):
        model_names = ["embed"]
    else:
        model_names = [
            "prefill",
            "decode",
        ]

<<<<<<< HEAD
        if not args.batched:
=======
        if not args.use_vllm_attention:
>>>>>>> 425a2cb0
            model_names += [
                "create_kv_cache",
                "softmax_with_temperature",
                "get_metadata",
            ]
<<<<<<< HEAD
        if args.batched:
            model_names.append("evaluate")
=======
        else:
            # This is equivalent to prefill but without KV cache. It is used for
            # determining the number of paged cache blocks that can be allocated.
            model_names.append("evaluate")

>>>>>>> 425a2cb0
        if args.sep_embed:
            model_names = ["embed", "prefill_with_embed"] + model_names[1:]
            if args.enable_batching:
                model_names[2] = "decode_with_embed"
        if args.model.lower().startswith("rwkv-"):
            model_names += ["reset_kv_cache"]

    mod = param_manager.transform_dequantize()(mod)
    mod = relax.transform.BundleModelParams()(mod)

    use_ft_quant = args.quantization.name in ["q4f16_ft", "q8f16_ft"]
    mod = mlc_llm.transform.FuseDecodeTranspose(skip_gemm=not use_ft_quant)(mod)

    if (
<<<<<<< HEAD
        not args.batched
=======
        not args.enable_batching
>>>>>>> 425a2cb0
        and hasattr(config, "num_attention_heads")
        and hasattr(config, "hidden_size")
        and hasattr(config, "position_embedding_base")
        and getattr(config, "dtype", "float16") == "float16"
    ):
        max_seq_len = None
        if args.max_seq_len > 0:
            max_seq_len = args.max_seq_len
        elif hasattr(config, "max_sequence_length"):
            max_seq_len = config.max_sequence_length

        if max_seq_len:
            num_key_value_heads = config.get_num_key_value_heads()
            mod = fuse_split_rotary_embedding(
                    config.num_attention_heads // args.num_shards,
                    num_key_value_heads // args.num_shards,
                    config.hidden_size // args.num_shards,
                    config.position_embedding_base,
                )(mod)

    if args.target_kind == "cuda":
        patterns = []

        has_cutlass = tvm.get_global_func("relax.ext.cutlass", True)

        if has_cutlass and not args.no_cutlass_attn:
            if args.use_flash_attn_mqa:
<<<<<<< HEAD
                mod["prefill"] = rewrite_attention(mod["prefill"], use_flash_mqa=True)
                mod["decode"] = rewrite_attention(mod["decode"], use_flash_mqa=True)

            mod["prefill"] = rewrite_attention(mod["prefill"], use_flash_mqa=False)
            mod["decode"] = rewrite_attention(mod["decode"], use_flash_mqa=False)

            if args.batched:
                mod["evaluate"] = rewrite_attention(mod["evaluate"], use_flash_mqa=False)

=======
                mod = rewrite_attention(use_flash_mqa=True)(mod)
            mod = rewrite_attention(use_flash_mqa=False)(mod)
>>>>>>> 425a2cb0
            patterns += get_patterns_with_prefix("cutlass.attention")

        if has_cutlass and not args.no_cutlass_norm:
            patterns += get_patterns_with_prefix("cutlass.layer_norm")
            patterns += get_patterns_with_prefix("cutlass.rms_norm")

        if has_cutlass and use_ft_quant:
            patterns += get_patterns_with_prefix("cutlass.decode_matmul")

        has_cublas = tvm.get_global_func("relax.ext.cublas", True)

        if has_cublas and args.quantization.name in ("q0f16", "q0f32") and not args.no_cublas:
            patterns += get_patterns_with_prefix("cublas")

        if len(patterns) > 0:
            os.makedirs("./tmp", exist_ok=True)

            major, minor = parse_compute_version(tvm.cuda(0).compute_version)

            if major == 8:
                sm = 80
            else:
                sm = 10 * major + minor

            options = {"cutlass": {"sm": sm, "find_first_valid": False}}

            if hasattr(config, "rms_norm_eps"):
                options["cutlass"]["rms_eps"] = config.rms_norm_eps

            mod = tvm.transform.Sequential(
                [
                    relax.transform.FuseOpsByPattern(
                        patterns, bind_constants=False, annotate_codegen=True
                    ),
                    annotate_workspace,
                    relax.transform.AllocateWorkspace(),
                    relax.transform.RunCodegen(options, entry_functions=model_names),
                ]
            )(mod)

    mod = mlc_llm.transform.FuseTransposeMatmul()(mod)
    mod = relax.pipeline.get_pipeline()(mod)  # pylint: disable=no-value-for-parameter
    mod = mlc_llm.transform.FuseDecodeMatmulEwise()(mod)
    mod = mlc_llm.transform.FuseDecodeTake()(mod)
    mod = relax.transform.DeadCodeElimination(model_names)(mod)
    mod = mlc_llm.transform.CleanUpTIRAttrs()(mod)
    mod_deploy = mod

    utils.debug_dump_script(mod_deploy, "mod_deploy.py", args)

    return mod_deploy


def dump_mlc_chat_config(
    args: argparse.Namespace,
    vocab_size: int,
    max_window_size: int,
    temperature: float = 0.7,
    repetition_penalty: float = 1.0,
    top_p: float = 0.95,
    mean_gen_len: int = 128,
    max_gen_len: int = 512,
    shift_fill_factor: float = 0.3,
):
    args.params_path = os.path.join(args.artifact_path, "params")
    config: Dict[str, Any] = {}

    if args.reuse_lib:
        config["model_lib"] = f"{args.reuse_lib}"
        if not args.reuse_lib.endswith(args.quantization.name):
            raise RuntimeError(f"Trying to reuse lib without suffix {args.quantization.name}")
    else:
        config["model_lib"] = f"{args.model}-{args.quantization.name}"

    config["local_id"] = f"{args.model}-{args.quantization.name}"
    config["conv_template"] = args.conv_template
    config["temperature"] = temperature
    config["repetition_penalty"] = repetition_penalty
    config["top_p"] = top_p
    config["mean_gen_len"] = mean_gen_len
    config["max_gen_len"] = max_gen_len
    config["max_window_size"] = max_window_size
    config["num_shards"] = args.num_shards
    config["shift_fill_factor"] = shift_fill_factor
    config["tokenizer_files"] = utils.get_tokenizer_files(args.params_path)
    config["model_category"] = args.model_category
    config["model_name"] = args.model
    config["vocab_size"] = vocab_size

    args.chat_config_path = os.path.join(args.params_path, "mlc-chat-config.json")
    with open(args.chat_config_path, "w", encoding="utf-8") as outfile:
        json.dump(config, outfile, indent=4)
    print(f"Finish exporting chat config to {args.chat_config_path}")


def build(mod_deploy: tvm.IRModule, args: argparse.Namespace) -> None:
    target_kind = args.target_kind
    if args.system_lib_prefix:
        mod_deploy = mod_deploy.with_attrs({"system_lib_prefix": args.system_lib_prefix})

    utils.debug_dump_script(mod_deploy, "mod_before_build.py", args)
    utils.debug_dump_benchmark_script(
        mod_deploy, f"{args.model}_{args.quantization.name}".replace("-", "_"), args
    )

    if target_kind != "cpu":
        dispatch_target = (
            args.target
            if args.target_kind != "webgpu"
            else tvm.target.Target("apple/m1-gpu-restricted")
        )
        with dispatch_target:
            mod_deploy = dl.ApplyDefaultSchedule(  # pylint: disable=not-callable
                dl.gpu.Matmul(),
                dl.gpu.GEMV(),
                dl.gpu.Reduction(),
                dl.gpu.GeneralReduction(),
                dl.gpu.Fallback(),
            )(mod_deploy)
            mod_deploy = (
                mlc_llm.transform.LiftTIRGlobalBufferAlloc()(  # pylint: disable=not-callable
                    mod_deploy
                )
            )
            mod_deploy = tvm.tir.transform.ForceNarrowIndexToInt32()(mod_deploy)

    if args.debug_load_script:
        mod_deploy = utils.debug_load_script("mod_build_stage_debug.py", args)

    utils.debug_dump_script(mod_deploy, "mod_build_stage.py", args)

    use_cuda_graph = args.use_cuda_graph and target_kind == "cuda"

    with tvm.transform.PassContext(config={"relax.backend.use_cuda_graph": use_cuda_graph}):
        # The num_input attribute is needed to capture transformed weights passed as input
        # into a cuda graph.
        # NOTE: CUDA graph for batching is not enabled and is left as a TODO item.
        if not args.enable_batching:
            mod_deploy["decode"] = mod_deploy["decode"].with_attr({"num_input": 3})
        ex = relax.build(mod_deploy, args.target, system_lib=args.system_lib)

    output_filename = f"{args.model}-{args.quantization.name}-{target_kind}.{args.lib_format}"

    utils.debug_dump_shader(ex, f"{args.model}_{args.quantization.name}_{target_kind}", args)
    args.lib_path = os.path.join(args.artifact_path, output_filename)
    ex.export_library(args.lib_path, **args.export_kwargs)
    print(f"Finish exporting to {args.lib_path}")


def build_model_from_args(args: argparse.Namespace):
    if args.quantization == "q4f16_0":
        print(
            "WARNING: q4f16_1 is preferred to q4f16_0, "
            "and it is highly recommended to use q4f16_1 instaed"
        )
    if args.num_shards > 1:
        if (not args.build_model_only) and (not args.convert_weight_only):
            raise ValueError(
                "`num_shards` should be used together with "
                "`--build-model-only` and `--convert-weight-only`"
            )
        use_ft_quant = args.quantization.name in ["q4f16_ft", "q8f16_ft"]
        if use_ft_quant:
            raise ValueError("Multi-GPU deployments are not available for ft quantization.")
    os.makedirs(args.artifact_path, exist_ok=True)
    if args.debug_dump:
        os.makedirs(os.path.join(args.artifact_path, "debug"), exist_ok=True)
    cache_path = os.path.join(args.artifact_path, "mod_cache_before_build.pkl")
    args.raw_params_path = os.path.join(args.artifact_path, "raw_params")
    use_cache = args.use_cache and os.path.isfile(cache_path)
    if args.sep_embed and args.model_category != "llama":
        raise ValueError(f"separate embedding not supported on {args.model}")

    if args.model_category == "minigpt":
        # Special case for minigpt, which neither provides nor requires a configuration.
        config = {}
    else:
        with open(os.path.join(args.model_path, "config.json"), encoding="utf-8") as i_f:
            config = json.load(i_f)

    if not use_cache or args.convert_weight_only:
<<<<<<< HEAD
        if args.model_category in ["llama", "mistral"] and args.batched:
            mod, param_manager, params, model_config = llama_batched_vllm.get_model(args, config)
        elif args.model_category == "llama":
            mod, param_manager, params, model_config = llama.get_model(args, config)
        elif args.model_category == "mistral":
            mod, param_manager, params, model_config = llama.get_model(args, config)
        elif args.model_category == "gpt_neox":
            mod, param_manager, params, model_config = gpt_neox.get_model(args, config)
        elif args.model_category == "gpt_bigcode":
            mod, param_manager, params, model_config = gpt_bigcode.get_model(args, config)
        elif args.model_category == "minigpt":
            mod, param_manager, params, model_config = minigpt.get_model(args)
        elif args.model_category == "gptj":
            mod, param_manager, params, model_config = gptj.get_model(args, config)
        elif args.model_category == "rwkv" or args.model_category == "rwkv_world":
            mod, param_manager, params, model_config = rwkv.get_model(args, config)
        elif args.model_category == "chatglm":
            mod, param_manager, params, model_config = chatglm.get_model(args, config)
        else:
            raise ValueError(f"Model {args.model} not supported")
=======
        model_generators = {
            "llama": llama,
            "mistral": llama,
            "stablelm_epoch": stablelm_3b,
            "gpt_neox": gpt_neox,
            "gpt_bigcode": gpt_bigcode,
            "minigpt": minigpt,
            "gptj": gptj,
            "rwkv": rwkv,
            "rwkv_world": rwkv,
            "chatglm": chatglm,
        }

        if args.use_vllm_attention:
            model_generators["llama"] = llama_batched_vllm
            model_generators["mistral"] = llama_batched_vllm

        assert args.model_category in model_generators, f"Model {args.model} not supported"

        mod, param_manager, params, model_config = model_generators[args.model_category].get_model(
            args, config
        )
>>>>>>> 425a2cb0

        for qspec_updater_class in param_manager.qspec_updater_classes:
            qspec_updater = qspec_updater_class(param_manager)
            qspec_updater.visit_module(mod)

        if not args.build_model_only:
            # Run pre-quantization if provided.
            args.model_path = param_manager.run_pre_quantize(args.model_path)
            param_manager.init_torch_pname_to_bin_name(args.use_safetensors)

            new_params = utils.convert_weights(param_manager, params, args)
            utils.save_params(new_params, args.artifact_path)
            if args.model_category != "minigpt":
                utils.copy_tokenizer(args)
            if args.model_category == "rwkv" or args.model_category == "rwkv_world":
                # TODO: refactor config into model definition
                dump_mlc_chat_config(
                    args,
                    vocab_size=config["vocab_size"],
                    max_window_size=model_config.max_sequence_length,
                    top_p=0.6,
                    temperature=1.2,
                    repetition_penalty=0.996,
                )
            else:
                dump_mlc_chat_config(
                    args,
                    vocab_size=config["vocab_size"],
                    max_window_size=model_config.max_sequence_length,
                )

        if args.convert_weight_only:
            exit(0)

        mod = mod_transform_before_build(mod, param_manager, args, model_config)
        if args.num_shards > 1:
            create_shard_info_func(mod, param_manager, args, model_config)
        with open(cache_path, "wb") as outfile:
            pickle.dump(mod, outfile)
        print(f"Save a cached module to {cache_path}.")
    else:
        print(
            f"Load cached module from {cache_path} and skip tracing. "
            "You can use --use-cache=0 to retrace"
        )
        with open(cache_path, "rb") as pkl:
            mod = pickle.load(pkl)
    if not args.reuse_lib:
        build(mod, args)
    else:
        print(f"Reuse existing prebuilt lib {args.reuse_lib}...")


def build_model(args: BuildArgs) -> (Optional[str], Optional[str], Optional[str]):
    r"""Builds/compiles a model.

    Parameters
    ----------
    args : :class:`BuildArgs`
        A dataclass of arguments for building models.mlc_llm/core.py

    Returns
    ----------
    lib_path: Optional[str]
        The path to the model library file. Return ``None`` if not applicable.
    model_path: Optional[str]
        The path to the folder of the model's parameters. Return ``None`` if not applicable.
    chat_config_path: Optional[str]
        The path to the chat config `.json` file. Return ``None`` if not applicable.
    """
    # Convert BuildArgs to argparse.Namespace so that we can share the rest
    # of the code with the command line workflow
    build_args_as_dict = asdict(args)
    build_args_namespace = argparse.Namespace(**build_args_as_dict)
    args = _parse_args(build_args_namespace)
    build_model_from_args(args)

    # Prepare output; some workflows may or may not have the paths to return
    lib_path = args.lib_path if hasattr(args, "lib_path") else None
    model_path = args.params_path if hasattr(args, "params_path") else None
    chat_config_path = args.chat_config_path if hasattr(args, "chat_config_path") else None

    return lib_path, model_path, chat_config_path<|MERGE_RESOLUTION|>--- conflicted
+++ resolved
@@ -288,12 +288,6 @@
             "help": (
                 "Use vLLM paged KV cache and attention kernel, only relevant when enable_batching=True."
             ),
-        },
-    )
-    batched: bool = field(
-        default=False,
-        metadata={
-            "help": ("Build the model with batched inference support."),
             "action": "store_true",
         },
     )
@@ -341,9 +335,6 @@
     parsed.artifact_path = os.path.join(
         parsed.artifact_path, f"{parsed.model}-{parsed.quantization.name}"
     )
-
-    if parsed.batched:
-        parsed.artifact_path += "-batched"
 
     return parsed
 
@@ -437,26 +428,17 @@
             "decode",
         ]
 
-<<<<<<< HEAD
-        if not args.batched:
-=======
         if not args.use_vllm_attention:
->>>>>>> 425a2cb0
             model_names += [
                 "create_kv_cache",
                 "softmax_with_temperature",
                 "get_metadata",
             ]
-<<<<<<< HEAD
-        if args.batched:
-            model_names.append("evaluate")
-=======
         else:
             # This is equivalent to prefill but without KV cache. It is used for
             # determining the number of paged cache blocks that can be allocated.
             model_names.append("evaluate")
 
->>>>>>> 425a2cb0
         if args.sep_embed:
             model_names = ["embed", "prefill_with_embed"] + model_names[1:]
             if args.enable_batching:
@@ -471,11 +453,7 @@
     mod = mlc_llm.transform.FuseDecodeTranspose(skip_gemm=not use_ft_quant)(mod)
 
     if (
-<<<<<<< HEAD
-        not args.batched
-=======
         not args.enable_batching
->>>>>>> 425a2cb0
         and hasattr(config, "num_attention_heads")
         and hasattr(config, "hidden_size")
         and hasattr(config, "position_embedding_base")
@@ -503,20 +481,8 @@
 
         if has_cutlass and not args.no_cutlass_attn:
             if args.use_flash_attn_mqa:
-<<<<<<< HEAD
-                mod["prefill"] = rewrite_attention(mod["prefill"], use_flash_mqa=True)
-                mod["decode"] = rewrite_attention(mod["decode"], use_flash_mqa=True)
-
-            mod["prefill"] = rewrite_attention(mod["prefill"], use_flash_mqa=False)
-            mod["decode"] = rewrite_attention(mod["decode"], use_flash_mqa=False)
-
-            if args.batched:
-                mod["evaluate"] = rewrite_attention(mod["evaluate"], use_flash_mqa=False)
-
-=======
                 mod = rewrite_attention(use_flash_mqa=True)(mod)
             mod = rewrite_attention(use_flash_mqa=False)(mod)
->>>>>>> 425a2cb0
             patterns += get_patterns_with_prefix("cutlass.attention")
 
         if has_cutlass and not args.no_cutlass_norm:
@@ -556,6 +522,8 @@
                     relax.transform.RunCodegen(options, entry_functions=model_names),
                 ]
             )(mod)
+
+            print(mod)
 
     mod = mlc_llm.transform.FuseTransposeMatmul()(mod)
     mod = relax.pipeline.get_pipeline()(mod)  # pylint: disable=no-value-for-parameter
@@ -698,28 +666,6 @@
             config = json.load(i_f)
 
     if not use_cache or args.convert_weight_only:
-<<<<<<< HEAD
-        if args.model_category in ["llama", "mistral"] and args.batched:
-            mod, param_manager, params, model_config = llama_batched_vllm.get_model(args, config)
-        elif args.model_category == "llama":
-            mod, param_manager, params, model_config = llama.get_model(args, config)
-        elif args.model_category == "mistral":
-            mod, param_manager, params, model_config = llama.get_model(args, config)
-        elif args.model_category == "gpt_neox":
-            mod, param_manager, params, model_config = gpt_neox.get_model(args, config)
-        elif args.model_category == "gpt_bigcode":
-            mod, param_manager, params, model_config = gpt_bigcode.get_model(args, config)
-        elif args.model_category == "minigpt":
-            mod, param_manager, params, model_config = minigpt.get_model(args)
-        elif args.model_category == "gptj":
-            mod, param_manager, params, model_config = gptj.get_model(args, config)
-        elif args.model_category == "rwkv" or args.model_category == "rwkv_world":
-            mod, param_manager, params, model_config = rwkv.get_model(args, config)
-        elif args.model_category == "chatglm":
-            mod, param_manager, params, model_config = chatglm.get_model(args, config)
-        else:
-            raise ValueError(f"Model {args.model} not supported")
-=======
         model_generators = {
             "llama": llama,
             "mistral": llama,
@@ -742,7 +688,6 @@
         mod, param_manager, params, model_config = model_generators[args.model_category].get_model(
             args, config
         )
->>>>>>> 425a2cb0
 
         for qspec_updater_class in param_manager.qspec_updater_classes:
             qspec_updater = qspec_updater_class(param_manager)
