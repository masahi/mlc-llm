/*!
 *  Copyright (c) 2023 by Contributors
 * \file llm_chat.cc
 * \brief Implementation of llm chat.
 */
#include "llm_chat.h"

#include <picojson.h>
#include <tokenizers_cpp.h>
#include <tvm/runtime/c_runtime_api.h>
#include <tvm/runtime/disco/session.h>
#include <tvm/runtime/memory/memory_manager.h>
#include <tvm/runtime/module.h>
#include <tvm/runtime/ndarray.h>
#include <tvm/runtime/packed_func.h>
#include <tvm/runtime/registry.h>
<<<<<<< HEAD
=======
#include <tvm/runtime/relax_vm/ndarray_cache_support.h>
>>>>>>> eddc5b14

#include <cctype>
#include <chrono>
#include <filesystem>
#include <fstream>
#include <iomanip>
#include <list>
#include <memory>
#include <optional>
#include <random>
#include <string>
#include <unordered_set>
#include <vector>

#include "./metadata/model.h"
#include "./support/load_bytes_from_file.h"
#include "conversation.h"
<<<<<<< HEAD
#include "model_metadata.h"
#include "random.h"
#include "support.h"
=======
#include "random.h"
>>>>>>> eddc5b14
#include "tokenizers.h"

namespace mlc {
namespace llm {

using tvm::Device;
using namespace tvm::runtime;
namespace {

//------------------------------
// support functions
//------------------------------
inline size_t FindEffectiveUTF8Pos(const std::string& s) {
  int pos = s.size() - 1;
  for (; pos >= 0; pos--) {
    if ((s[pos] & 0x80) == 0x00) {
      return pos + 1;
    } else if (pos - 1 >= 0 && (s[pos - 1] & 0xE0) == 0xC0 && (s[pos] & 0xC0) == 0x80) {
      return pos + 1;
    } else if (pos - 2 >= 0 && (s[pos - 2] & 0xF0) == 0xE0 && (s[pos - 1] & 0xC0) == 0x80 &&
               (s[pos] & 0xC0) == 0x80) {
      return pos + 1;
    } else if (pos - 3 >= 0 && (s[pos - 3] & 0xF8) == 0xF0 && (s[pos - 2] & 0xC0) == 0x80 &&
               (s[pos - 1] & 0xC0) == 0x80 && (s[pos] & 0xC0) == 0x80) {
      return pos + 1;
    }
  }
  return pos + 1;
}

inline std::string Concat(const std::vector<std::string>& inputs) {
  std::ostringstream os;
  for (const auto& x : inputs) {
    os << x;
  }
  return os.str();
}

struct FunctionTable {
  static PackedFunc SessionFuncAsPackedFunc(Session sess, DRef sess_func, String name) {
    return PackedFunc([sess, func = std::move(sess_func), name = std::move(name)](
                          TVMArgs args, TVMRetValue* rv) -> void {
      std::vector<TVMValue> tvm_values(args.num_args + 3);
      std::vector<int> tvm_type_codes(args.num_args + 3);
      TVMArgsSetter setter(tvm_values.data(), tvm_type_codes.data());
      setter(0, static_cast<int>(DiscoAction::kCallPacked));
      setter(1, 0);
      setter(2, func);
      for (int i = 0; i < args.num_args; ++i) {
        tvm_values[i + 3] = args.values[i];
        tvm_type_codes[i + 3] = args.type_codes[i];
      }
      *rv = sess->CallWithPacked(
          TVMArgs(tvm_values.data(), tvm_type_codes.data(), args.num_args + 3));
    });
  }

  void Init(TVMArgValue reload_lib, Device device, int num_shards) {
    Device null_device{DLDeviceType(0), 0};
    if (num_shards > 1) {
      String lib_path{nullptr};
      try {
        lib_path = reload_lib.operator String();
      } catch (...) {
        LOG(FATAL)
            << "ValueError: In multi-GPU inference, we expect the first argument to Reload to be a "
               "string path to the model library (.so on Linux or .dll on Windows), but got: "
            << ArgTypeCode2Str(reload_lib.type_code());
      }
      constexpr const char* f_create_process_pool = "runtime.disco.create_process_pool";
      if (Registry::Get(f_create_process_pool) == nullptr) {
        LOG(FATAL) << "Cannot find process launcher `" << f_create_process_pool << "`. "
                   << "Multi-GPU inference depends on MLC LLM Python API to launch process.";
      }
      std::string ccl;
      if (device.device_type == kDLCUDA) {
        ccl = "nccl";
      } else if (device.device_type == kDLROCM) {
        ccl = "rccl";
      } else {
        LOG(FATAL) << "ValueError: Multi-GPU on device " << DLDeviceType2Str(device.device_type)
                   << " is not supported. Currently, only NCCL and RCCL are integrated.";
      }
      std::vector<int64_t> device_ids(num_shards);
      for (int i = 0; i < num_shards; ++i) {
        device_ids[i] = i;
      }
      this->use_disco = true;
      this->sess =
          Session::ProcessSession(num_shards, f_create_process_pool, "mlc_chat.cli.worker");
      this->sess->InitCCL(ccl, ShapeTuple(device_ids));
      this->disco_mod = sess->CallPacked(sess->GetGlobalFunc("runtime.disco.load_vm_module"),
                                         lib_path, null_device);
      this->mod_get_func = [this, fmodule_get_function =
                                      sess->GetGlobalFunc("runtime.ModuleGetFunction")](
                               const std::string& name) -> PackedFunc {
        DRef func = sess->CallPacked(fmodule_get_function, this->disco_mod, name, false);
        bool exists = (func->DebugGetFromRemote(0).operator PackedFunc()) != nullptr;
        if (!exists) {
          return PackedFunc(nullptr);
        }
        return SessionFuncAsPackedFunc(sess, func, name);
      };
      this->get_global_func = [this](const std::string& name) -> PackedFunc {
        return SessionFuncAsPackedFunc(sess, sess->GetGlobalFunc(name), name);
      };
      this->_InitFunctions();
      {
        Module mod = this->disco_mod->DebugGetFromRemote(0);
        this->softmax_func_ = mod->GetFunction("softmax_with_temperature");
        this->model_metadata_ = ModelMetadata::FromModule(mod);
      }
    } else {
      Module executable{nullptr};
      if (reload_lib.type_code() == kTVMModuleHandle) {
        executable = reload_lib.operator Module();
      } else {
        String lib_path = reload_lib.operator String();
        executable = tvm::runtime::Module::LoadFromFile(lib_path);
      }
      this->use_disco = false;
      auto fload_exec = executable->GetFunction("vm_load_executable");
      ICHECK(fload_exec.defined()) << "TVM runtime cannot find vm_load_executable";
      this->local_vm = fload_exec();
      this->local_vm->GetFunction("vm_initialization")(
          static_cast<int>(device.device_type), device.device_id,
          static_cast<int>(memory::AllocatorType::kPooled), static_cast<int>(kDLCPU), 0,
          static_cast<int>(memory::AllocatorType::kPooled));
      this->mod_get_func = [this](const std::string& name) -> PackedFunc {
        PackedFunc func = this->local_vm->GetFunction(name, false);
        return func;
      };
      this->get_global_func = [](const std::string& name) -> PackedFunc {
        const auto* f = tvm::runtime::Registry::Get(name);
        CHECK(f != nullptr) << "ValueError: Cannot find function " << name;
        return *f;
      };
      this->model_metadata_ = ModelMetadata::FromModule(this->local_vm);
      this->_InitFunctions();
    }
  }

  ObjectRef LoadParams(const std::string& model_path, Device device, bool use_presharded_weights) {
    if (this->use_disco) {
<<<<<<< HEAD
      std::filesystem::path fs_model_path = model_path;
      std::string metadata_path = (fs_model_path / "ndarray-cache.json").string();
      std::string ndarray_cache_metadata = LoadBytesFromFile(metadata_path);
      PackedFunc loader_create = this->get_global_func("runtime.disco.ShardLoader");

      auto load_all_func_name = use_presharded_weights
                                    ? "runtime.disco.ShardLoaderLoadAllPresharded"
                                    : "runtime.disco.ShardLoaderLoadAll";
      PackedFunc loader_load_all = this->get_global_func(load_all_func_name);
      CHECK(loader_create != nullptr);
      CHECK(loader_load_all != nullptr);
      DRef loader = loader_create(metadata_path, ndarray_cache_metadata, "", this->disco_mod);
      DRef params = loader_load_all(loader);
=======
      DRef params{nullptr};
      if (this->model_metadata_.params.empty()) {
        std::filesystem::path fs_model_path = model_path;
        std::string metadata_path = (fs_model_path / "ndarray-cache.json").string();
        std::string ndarray_cache_metadata = LoadBytesFromFile(metadata_path);
        PackedFunc loader_create = this->get_global_func("runtime.disco.ShardLoader");

        auto load_all_func_name = use_presharded_weights
                                      ? "runtime.disco.ShardLoaderLoadAllPresharded"
                                      : "runtime.disco.ShardLoaderLoadAll";
        PackedFunc loader_load_all = this->get_global_func(load_all_func_name);
        CHECK(loader_create != nullptr);
        CHECK(loader_load_all != nullptr);
        DRef loader = loader_create(metadata_path, ndarray_cache_metadata, "", this->disco_mod);
        params = loader_load_all(loader);
      } else {
        PackedFunc loader = this->get_global_func("mlc.loader.LoadMultiGPU");
        params = loader(model_path, this->disco_mod);
      }
>>>>>>> eddc5b14
      return params;
    } else {
      CHECK(!use_presharded_weights) << "Use of pre-sharded weights requires more than one GPU";

      const PackedFunc* fload_cache = tvm::runtime::Registry::Get("vm.builtin.ndarray_cache.load");
      ICHECK(fload_cache) << "TVM runtime cannot find vm.builtin.ndarray_cache.load";
      (*fload_cache)(model_path, static_cast<int32_t>(device.device_type), device.device_id);
      Array<NDArray> params;
      if (this->model_metadata_.params.empty()) {
        constexpr const char* name_loader = "vm.builtin.param_array_from_cache";
        const PackedFunc* fload_params = tvm::runtime::Registry::Get(name_loader);
        ICHECK(fload_params) << "Cannot find env function: " << name_loader;
        params = (*fload_params)("param", -1);
      } else {
        constexpr const char* name_loader = "vm.builtin.param_array_from_cache_by_name";
        const PackedFunc* fload_params = tvm::runtime::Registry::Get(name_loader);
        ICHECK(fload_params) << "Cannot find env function: " << name_loader;
        Array<String> param_names;
        param_names.reserve(this->model_metadata_.params.size());
        for (const auto& param : this->model_metadata_.params) {
          param_names.push_back(param.name);
        }
        params = (*fload_params)(param_names);
      }
      // after we get params, it is safe to simply clear the cached version
      // as these params are referenced by params_
      const PackedFunc* fclear_ndarray_cache =
          tvm::runtime::Registry::Get("vm.builtin.ndarray_cache.clear");
      ICHECK(fclear_ndarray_cache) << "Cannot find env function vm.builtin.ndarray_cache.clear";
      (*fclear_ndarray_cache)();
      return params;
    }
  }

  void _InitFunctions() {
    this->prefill_func_ = mod_get_func("prefill");
    this->embed_func_ = mod_get_func("embed");
    this->prefill_with_embed_func_ = mod_get_func("prefill_with_embed");
    this->decode_func_ = mod_get_func("decode");
    this->softmax_func_ = mod_get_func("softmax_with_temperature");
    this->encoding_without_cache_func_ = mod_get_func("encoding_without_cache");
    this->create_kv_cache_func_ = mod_get_func("create_kv_cache");
    if (this->create_kv_cache_func_ == nullptr) {
      this->create_kv_cache_func_ = mod_get_func("_initialize_effect");
    }
    this->reset_kv_cache_func_ = mod_get_func("reset_kv_cache");
    if (this->reset_kv_cache_func_ == nullptr) {
      this->reset_kv_cache_func_ = get_global_func("vm.builtin.attention_kv_cache_array_clear");
      support_backtracking_kv_ = true;
    } else {
      support_backtracking_kv_ = false;
    }
    this->fkvcache_array_popn_ = get_global_func("vm.builtin.attention_kv_cache_array_popn");
  }

  ObjectRef Empty(ShapeTuple shape, DataType dtype, Device device) const {
    Device null_device{DLDeviceType(0), 0};
    if (this->use_disco) {
      DRef empty_func = sess->GetGlobalFunc("runtime.disco.empty");
      return sess->CallPacked(empty_func, shape, dtype, null_device);
    } else {
      return NDArray::Empty(shape, dtype, device);
    }
  }

  ObjectRef CopyToWorker0(const NDArray& host_array) {
    Device null_device{DLDeviceType(0), 0};
    if (this->use_disco) {
      DRef array =
          Downcast<DRef>(this->Empty(host_array.Shape(), host_array.DataType(), null_device));
      sess->CopyToWorker0(host_array, array);
      return array;
    } else {
      return host_array;
    }
  }

  bool use_disco = false;
  Session sess{nullptr};
  DRef disco_mod{nullptr};
  tvm::runtime::Module local_vm{nullptr};

  TypedPackedFunc<PackedFunc(const std::string&)> mod_get_func;
  TypedPackedFunc<PackedFunc(const std::string&)> get_global_func;

  PackedFunc prefill_func_;
  PackedFunc embed_func_;
  PackedFunc prefill_with_embed_func_;
  PackedFunc decode_func_;
  PackedFunc encoding_without_cache_func_;
  PackedFunc softmax_func_;
  PackedFunc create_kv_cache_func_;
  PackedFunc reset_kv_cache_func_;
  bool support_backtracking_kv_;
  PackedFunc fkvcache_array_popn_;
  ModelMetadata model_metadata_;
};

}  // namespace

//------------------------------
// Chat module
//------------------------------
class LLMChatModule;

/*!
 * \brief Implements the chat conversation wrapper
 */
class LLMChat {
  friend class LLMChatModule;

 public:
  explicit LLMChat(DLDevice device) : device_(device) {}

  /*!
   * \return Text describing runtime stats.
   */
  std::string RuntimeStatsText() {
    std::ostringstream os;
    os << "prefill: " << std::setprecision(1) << std::fixed
       << this->prefill_total_tokens / (this->prefill_total_time + this->embed_total_time)
       << " tok/s"
       << ", decode: " << std::setprecision(1) << std::fixed
       << this->decode_total_tokens / this->decode_total_time << " tok/s";
    return os.str();
  }

  void UpdateConfigFromMetadata() {
    if (ft_.use_disco) {
      return;
    }

<<<<<<< HEAD
    PackedFunc fget_metadata = ft_.mod_get_func("get_metadata");
    if (fget_metadata == nullptr) {
      return;
=======
    PackedFunc fget_metadata = ft_.mod_get_func("_metadata");  // name in SLIM
    if (fget_metadata == nullptr) {
      fget_metadata = ft_.mod_get_func("get_metadata");  // backward-compatible name
      if (fget_metadata == nullptr) {
        return;  // Skip if neither exists
      }
>>>>>>> eddc5b14
    }
    ObjectRef ret = fget_metadata();
    std::string metadata_str = std::string(Downcast<String>(ret));
    picojson::value metadata_info;
    picojson::parse(metadata_info, std::string(metadata_str));
    auto metadata = metadata_info.get<picojson::object>();

<<<<<<< HEAD
    ICHECK(metadata["max_window_size"].is<int64_t>());
    max_window_size_ = std::min(max_window_size_, metadata["max_window_size"].get<int64_t>());
=======
    std::string key = "max_window_size";
    if (!metadata.count(key)) {
      key = "context_window_size";
      ICHECK(metadata.count(key))
          << "Key \"max_window_size\" or \"context_window_size\" not found.";
    }
    ICHECK(metadata[key].is<int64_t>());
    max_window_size_ = std::min(max_window_size_, metadata[key].get<int64_t>());
>>>>>>> eddc5b14

    if (metadata.count("prefill_chunk_size")) {
      ICHECK(metadata["prefill_chunk_size"].is<int64_t>());
      prefill_chunk_size_ =
          std::min(prefill_chunk_size_, metadata["prefill_chunk_size"].get<int64_t>());
    }
<<<<<<< HEAD
    if (metadata.count("sliding_window")) {
      ICHECK(metadata["sliding_window"].is<int64_t>());
      sliding_window_ = std::min(sliding_window_, metadata["sliding_window"].get<int64_t>());
=======
    if (metadata.count("sliding_window_size")) {
      ICHECK(metadata["sliding_window_size"].is<int64_t>());
      sliding_window_size_ =
          std::min(sliding_window_size_, metadata["sliding_window_size"].get<int64_t>());
    }
    // to be removed after SLM migration
    if (metadata.count("sliding_window")) {
      ICHECK(metadata["sliding_window"].is<int64_t>());
      sliding_window_size_ =
          std::min(sliding_window_size_, metadata["sliding_window"].get<int64_t>());
>>>>>>> eddc5b14
    }
  }

  /*!
   * \return Text describing verbose runtime stats.
   */
  std::string VerboseRuntimeStatsText() {
    std::ostringstream os;
    os << "----------- prefill -----------\n"
       << "throughput: " << std::setprecision(3) << std::fixed
       << this->prefill_total_tokens / (this->prefill_total_time + this->embed_total_time)
       << " tok/s\n"
       << "total tokens: " << this->prefill_total_tokens << " tok\n"
       << "total time: " << this->prefill_total_time << " s\n"
       << "------------ decode ------------\n"
       << "throughput: " << std::setprecision(3) << std::fixed
       << this->decode_total_tokens / this->decode_total_time << " tok/s\n"
       << "total tokens: " << this->decode_total_tokens << " tok\n"
       << "total time: " << this->decode_total_time << " s\n";
    return os.str();
  }

  /*!
   * \brief Load JSON config and override options.
   * \param config_json A json config in picojson type that is partially specifies
   *        some of the options.
   * \param partial_update Whether it's a partial update or full update, if set to true,
   *        we perform a partial update on some of the provided options; if set to false, all
   *        options must be provided.
   * \note This function overrides existing configurations.
   */
  void LoadJSONOverride(const picojson::value& config_json, bool partial_update = false) {
    picojson::object config = config_json.get<picojson::object>();
    if (config.count("temperature")) {
      CHECK(config["temperature"].is<double>());
      this->temperature_ = config["temperature"].get<double>();
    } else {
      CHECK(partial_update) << "Key \"temperature\" not found.";
    }
    if (config.count("repetition_penalty")) {
      CHECK(config["repetition_penalty"].is<double>());
      CHECK(this->repetition_penalty_ > 0) << "Repetition penalty must be a positive number!";
      this->repetition_penalty_ = config["repetition_penalty"].get<double>();
    } else {
      CHECK(partial_update) << "Key \"repetition_penalty\" not found.";
    }
    if (config.count("vocab_size")) {
      CHECK(config["vocab_size"].is<int64_t>());
      this->vocab_size_ = config["vocab_size"].get<int64_t>();
    } else {
      CHECK(partial_update) << "Key \"vocab_size\" not found.";
    }
    if (config.count("tensor_parallel_shards")) {
      CHECK(config["tensor_parallel_shards"].is<int64_t>());
      this->num_shards_ = config["tensor_parallel_shards"].get<int64_t>();
    } else {
      this->num_shards_ = 1;
    }
    if (config.count("use_presharded_weights")) {
      CHECK(config["use_presharded_weights"].is<bool>());
      this->use_presharded_weights_ = config["use_presharded_weights"].get<bool>();
    } else {
      this->use_presharded_weights_ = false;
    }
    if (config.count("max_window_size")) {
      CHECK(config["max_window_size"].is<int64_t>());
      this->max_window_size_ =
          std::min(this->max_window_size_, config["max_window_size"].get<int64_t>());
    }
<<<<<<< HEAD
=======
    if (config.count("context_window_size")) {
      CHECK(config["context_window_size"].is<int64_t>());
      this->max_window_size_ =
          std::min(this->max_window_size_, config["context_window_size"].get<int64_t>());
    }
    if (config.count("sliding_window_size")) {
      CHECK(config["sliding_window_size"].is<int64_t>());
      CHECK(!config.count("max_window_size"))
          << "Cannot specify both sliding_window and max_window_size.";
      this->sliding_window_size_ = config["sliding_window_size"].get<int64_t>();
      CHECK(this->sliding_window_size_ > 0 || this->sliding_window_size_ == -1)
          << "Sliding window size needs to be -1 or positive";
      CHECK(config.count("prefill_chunk_size"))
          << "Need to specify chunk size if using sliding window attention.";
    }
    // to be removed after SLM migration
>>>>>>> eddc5b14
    if (config.count("sliding_window")) {
      CHECK(config["sliding_window"].is<int64_t>());
      CHECK(!config.count("max_window_size"))
          << "Cannot specify both sliding_window and max_window_size.";
<<<<<<< HEAD
      this->sliding_window_ = config["sliding_window"].get<int64_t>();
      CHECK(this->sliding_window_ > 0) << "Sliding window size needs to be positive";
=======
      this->sliding_window_size_ = config["sliding_window"].get<int64_t>();
      CHECK(this->sliding_window_size_ > 0 || this->sliding_window_size_ == -1)
          << "Sliding window size needs to be -1 or positive";
>>>>>>> eddc5b14
      CHECK(config.count("prefill_chunk_size"))
          << "Need to specify chunk size if using sliding window attention.";
    }
    if (config.count("prefill_chunk_size")) {
      CHECK(config["prefill_chunk_size"].is<int64_t>());
      this->prefill_chunk_size_ = config["prefill_chunk_size"].get<int64_t>();
<<<<<<< HEAD
=======
    }
    if (config.count("attention_sink_size")) {
      CHECK(config["attention_sink_size"].is<int64_t>());
      this->attention_sink_size_ = config["attention_sink_size"].get<int64_t>();
>>>>>>> eddc5b14
    }
    if (config.count("top_p")) {
      CHECK(config["top_p"].is<double>());
      this->top_p_ = config["top_p"].get<double>();
    } else {
      CHECK(partial_update) << "Key \"top_p\" not found.";
    }
    if (config.count("mean_gen_len")) {
      CHECK(config["mean_gen_len"].is<int64_t>());
      this->mean_gen_len_ = config["mean_gen_len"].get<int64_t>();
    } else {
      CHECK(partial_update) << "Key \"mean_gen_len\" not found.";
    }
    // NOTE: for backward compact
    // max gen len is optional
    if (config.count("max_gen_len")) {
      CHECK(config["max_gen_len"].is<int64_t>());
      this->max_gen_len_ = config["max_gen_len"].get<int64_t>();
    }
    if (config.count("shift_fill_factor")) {
      CHECK(config["shift_fill_factor"].is<double>());
      this->shift_fill_factor_ = config["shift_fill_factor"].get<double>();
    } else {
      CHECK(partial_update) << "Key \"shift_fill_factor\" not found.";
    }
    if (config.count("conv_template")) {
      ICHECK(config["conv_template"].is<std::string>());
      std::string conv_template = config["conv_template"].get<std::string>();
      this->conversation_ = Conversation::FromTemplate(conv_template);
      if (config.count("conv_config")) {
        // conv_config can override conv_template
        this->conversation_.LoadJSONOverride(config["conv_config"], true);
      }
    } else if (config.count("conv_config")) {
      // without conv template, conv_config needs to be a complete config
      this->conversation_.LoadJSONOverride(config["conv_config"], false);
    } else {
      CHECK(partial_update) << "Key \"conv_template\" and \"conv_config\" not found.";
    }
  }

  /*!
   * \brief Load JSON config and override options.
   * \param config_str A json config string that partially specifies some of the options.
   * \param partial_update Whether it's a partial update or full update, if set to true,
   *        we perform a partial update on some of the provided options; if set to false, all
   *        options must be provided.
   * \note This function overrides existing configurations.
   */
  void LoadJSONOverride(const std::string& config_str, bool partial_update = false) {
    picojson::value config_json;
    std::string err = picojson::parse(config_json, config_str);
    if (!err.empty()) {
      LOG(FATAL) << err;
      return;
    }
    LoadJSONOverride(config_json, partial_update);
  }

  std::string GetConfigJSON() const { return SerializeConfigToJSONValue().serialize(true); }

  /*!
   * \brief Reload model, tokenizers and configurations from the specified model path.
   * \param reload_lib The module to reload, it can either be a path to the library or a tvm Module.
   * \param model_path The path to search for models.
   * \param app_config_json The JSON string used to partially override the configuration loaded from
   * disk, default to empty string.
   */
  void Reload(TVMArgValue reload_lib, String model_path, String app_config_json = "") {
    // Step 1. Process config json string.
    {
      std::ifstream config_istream((model_path + "/mlc-chat-config.json").c_str());
      std::ostringstream config_ostream;
      ICHECK(config_istream);
      config_ostream << config_istream.rdbuf();
      std::string config_str = config_ostream.str();
      LoadJSONOverride(config_str, false);
      if (!app_config_json.empty()) {
        // Override configuration from app_config_json.
        LoadJSONOverride(app_config_json, true);
      }
    }
    // Step 2. Set tokenizer.
    this->tokenizer_ = TokenizerFromPath(model_path);
    // Step 3. Initialize vm, we use the packed function mechanism
    // so there is no explicit abi dependency on these extra
    // classes other than basic tvm runtime.
    this->ft_.Init(reload_lib, device_, this->num_shards_);
    UpdateConfigFromMetadata();
<<<<<<< HEAD
    if (this->sliding_window_ == -1) {
=======
    if (this->sliding_window_size_ == -1) {
>>>>>>> eddc5b14
      CHECK(max_window_size_ != std::numeric_limits<int64_t>::max())
          << "Key \"max_window_size\" not found.";
    }
    // Step 4. Initialize sample functions.
    auto fsample_topp_from_prob_ptr =
        tvm::runtime::Registry::Get("vm.builtin.sample_top_p_from_prob");
    ICHECK(fsample_topp_from_prob_ptr)
        << "Cannot find env function vm.builtin.sample_top_p_from_prob";
    fsample_topp_from_prob_ = *fsample_topp_from_prob_ptr;
    auto fsample_topp_from_logits_ptr =
        tvm::runtime::Registry::Get("vm.builtin.sample_top_p_from_logits");
    ICHECK(fsample_topp_from_logits_ptr)
        << "Cannot find env function vm.builtin.sample_top_p_from_logits";
    fsample_topp_from_logits_ = *fsample_topp_from_logits_ptr;
    // Step 5. Load params in nd-array cache.
    this->params_ = ft_.LoadParams(model_path, device_, use_presharded_weights_);
    // Step 6. KV cache creation.
    this->kv_cache_ = ft_.create_kv_cache_func_();
    // Step 7. Pre-allocate fixed size ndarray
    this->temperature_arr_ = NDArray::Empty({1}, DataType::Float(32), device_);
    float temperature = static_cast<float>(this->temperature_);
    this->temperature_arr_.CopyFromBytes(&temperature, sizeof(float));
    if (ft_.use_disco) {
      Device null_device{DLDeviceType(0), 0};
      this->input_tokens_decode_ =
          Downcast<DRef>(ft_.Empty(ShapeTuple({1, 1}), DataType::Int(32), null_device));
    }
    // Step 8. Reset chat
    this->ResetChat();
  }

  void ResetChat() {
    // TODO(mlc-team): add conversation_.Reset to preserve system prompt
    // and initial message.
    // this->conversation_ = Conversation::Create(this->conversation_.conv_template);
    this->conversation_.Reset();
    this->ResetRuntimeStats();
    this->ResetKVCache();
    this->total_seq_len_ = 0;
    this->sliding_window_cache_offset_ = 0;
    this->sink_triggered_ = false;
  }

  /*! \brief reset the runtime stats. */
  void ResetRuntimeStats() {
    this->prefill_total_tokens = 0;
    this->decode_total_tokens = 0;
    this->embed_total_time = 0;
    this->prefill_total_time = 0;
    this->decode_total_time = 0;
    this->sample_total_time = 0;
  }

  static std::string GetConcatPrompt(const std::vector<std::string>& prompt_array,
                                     size_t prefix_end, size_t suffix_start) {
    std::ostringstream os;
    for (size_t i = 0; i < prefix_end; ++i) {
      os << prompt_array[i];
    }
    for (size_t i = suffix_start; i < prompt_array.size(); ++i) {
      os << prompt_array[i];
    }
    return os.str();
  }

  /**
   * \brief Get input tokens based on history
   * \param place_in_prompt The place of the input message in the prompt.
   */
  std::vector<int32_t> GetInputTokens(PlaceInPrompt place_in_prompt = PlaceInPrompt::kAll,
                                      picojson::object generation_config = picojson::object()) {
    // prepare generation settings
    // the generation_config will not override the original config
    // since is only used for this generation
    int64_t gen_mean_gen_len;
    if (generation_config.count("mean_gen_len")) {
      CHECK(generation_config["mean_gen_len"].is<int64_t>());
      gen_mean_gen_len = generation_config["mean_gen_len"].get<int64_t>();
    } else {
      gen_mean_gen_len = this->mean_gen_len_;
    }

    // work on input tokens
    std::vector<int32_t> tokens;
    std::vector<std::string> prompts;

    if (this->total_seq_len_ == 0) {
      prompts = this->conversation_.GetPromptArray(place_in_prompt);
      if (this->conversation_.add_bos) {
        tokens.insert(tokens.begin(), bos_token_id_);
      }
      if (this->conversation_.prefix_tokens.size() != 0) {
        tokens.insert(tokens.begin(), this->conversation_.prefix_tokens.begin(),
                      this->conversation_.prefix_tokens.end());
      }
    } else {
      prompts = this->conversation_.GetPromptArrayLastRound(place_in_prompt);
    }
    // first try to encode all
    std::string all_prompt = GetConcatPrompt(prompts, 0, 0);
    std::vector<int32_t> encoded = this->tokenizer_->Encode(all_prompt);
    tokens.insert(tokens.end(), encoded.begin(), encoded.end());
<<<<<<< HEAD
    if (this->sliding_window_ != -1 ||  // There is no max window size if we use sliding window
=======
    if (this->sliding_window_size_ != -1 ||  // There is no max window size if we use sliding window
>>>>>>> eddc5b14
        this->total_seq_len_ + tokens.size() + gen_mean_gen_len < this->max_window_size_) {
      return tokens;
    }
    // need shift window and re-encode
    this->total_seq_len_ = 0;
    this->ResetKVCache();
    tokens.clear();
    if (this->conversation_.add_bos) {
      tokens.insert(tokens.begin(), bos_token_id_);
    }
    if (this->conversation_.prefix_tokens.size() != 0) {
      tokens.insert(tokens.begin(), this->conversation_.prefix_tokens.begin(),
                    this->conversation_.prefix_tokens.end());
    }
    std::vector<std::string> all_prompts = this->conversation_.GetPromptArray();
    // get estimate of the fragment
    size_t ctx_length = this->tokenizer_->Encode(all_prompts[0]).size();
    size_t start_re_encode_pos = 0;
    for (int i = all_prompts.size() - 1; i > 0; --i) {
      ctx_length += this->tokenizer_->Encode(all_prompts[i]).size();
      if (ctx_length >= this->shift_fill_factor_ * this->max_window_size_ &&
          i + 2 < all_prompts.size()) {
        start_re_encode_pos = i;
        break;
      }
    }
    // keep system
    if (this->conversation_.system.empty()) {
      all_prompt = GetConcatPrompt(all_prompts, 0, start_re_encode_pos);
    } else {
      all_prompt = GetConcatPrompt(all_prompts, 1, start_re_encode_pos);
    }
    encoded = this->tokenizer_->Encode(all_prompt);
    tokens.insert(tokens.end(), encoded.begin(), encoded.end());
    if (tokens.size() >= this->max_window_size_) {
      LOG(WARNING)
          << "The prompt tokens are more than `max_window_size`, the input will be truncated.";
      ICHECK_GT(this->max_window_size_, gen_mean_gen_len);
      std::vector<int32_t> truncated_tokens(
          tokens.end() - (this->max_window_size_ - gen_mean_gen_len), tokens.end());
      return truncated_tokens;
    } else if (tokens.size() + gen_mean_gen_len >= this->max_window_size_) {
      LOG(WARNING)
          << "The prompt tokens are too long and the generated text may be incomplete, due to "
             "limited `max_window_size`. ";
    }
    return tokens;
  }

  // get statically allocated input token
  NDArray GetInputTokenNDArray(const std::vector<int32_t>& token_ids) {
    // try realloc
    if (!input_token_ids_.defined()) {
      int64_t init_size = 2048;
      while (init_size < static_cast<int64_t>(token_ids.size())) {
        init_size *= 2;
      }
      input_token_ids_ = NDArray::Empty({1, init_size}, DataType::Int(32), device_);
    } else {
      int64_t init_size = input_token_ids_->shape[1];
      while (init_size < static_cast<int64_t>(token_ids.size())) {
        init_size *= 2;
      }
      if (init_size != input_token_ids_->shape[1]) {
        input_token_ids_ = NDArray::Empty({1, init_size}, DataType::Int(32), device_);
      }
    }
    ICHECK_LE(token_ids.size(), input_token_ids_->shape[1]) << "Input tokens exceed window size";
    NDArray view = input_token_ids_.CreateView(
        ShapeTuple({1, static_cast<int64_t>(token_ids.size())}), input_token_ids_->dtype);
    if (token_ids.size() > 0) {
      view.CopyFromBytes(token_ids.data(), token_ids.size() * sizeof(int32_t));
    }
    return view;
  }

  std::vector<int32_t> PrepareBeforeEmbedding(
      std::string inp, bool append_conversation = true,
      PlaceInPrompt place_in_prompt = PlaceInPrompt::kAll,
      picojson::object generation_config = picojson::object()) {
    if (conversation_.separator_style == SeparatorStyle::kLM ||
        conversation_.separator_style == SeparatorStyle::kCodeCompletion) {
      this->ResetChat();
    }
    if (reset_stats_per_prefill_) {
      this->ResetRuntimeStats();
    }
    output_ids_.clear();
    appeared_token_freq_.clear();
    output_message_.clear();
    stop_triggered_ = false;
    if (append_conversation) {
      conversation_.AppendMessage(conversation_.roles[0], inp);
      conversation_.AppendReplyHeader(conversation_.roles[1]);
    }

    return this->GetInputTokens(place_in_prompt, generation_config);
  }

  /*!
   * \brief Given the text input, generate the embedding of the tokenized prompt.
   * \param inp The input text string.
   * \param append_conversation Whether to append the input message to conversation.
   * \param place_in_prompt The place of the input message in the prompt.
   * \return the embedding of the tokenized prompt.
   */
  ObjectRef EmbedStep(std::string inp, bool append_conversation = true,
                      PlaceInPrompt place_in_prompt = PlaceInPrompt::kAll,
                      String generation_config_str = "") {
    // process generation settings
    picojson::object generation_config =
        this->LoadGenerationConfigFromString(generation_config_str);

    std::vector<int32_t> prompt_tokens =
        PrepareBeforeEmbedding(inp, append_conversation, place_in_prompt, generation_config);
    int64_t token_len = static_cast<int64_t>(prompt_tokens.size());
    if (token_len == 0) {
      return NDArray::Empty({}, DataType::Float(32), device_);
    }

    CHECK(ft_.embed_func_.defined())
        << "In order to use the embedding functionality, make sure you "
           "build the model in MLC-LLM with `sep_embed` option on.";
    auto tstart = std::chrono::high_resolution_clock::now();

    NDArray input_data = this->GetInputTokenNDArray(prompt_tokens);
    ObjectRef embedding = ft_.embed_func_(ft_.CopyToWorker0(input_data), params_);

    int32_t new_seq_len = total_seq_len_ + token_len;
    total_seq_len_ = new_seq_len;

    auto tend = std::chrono::high_resolution_clock::now();

    this->embed_total_time += static_cast<double>((tend - tstart).count()) / 1e9;

    return embedding;
  }

  /*!
   * \brief Prefill given embeddings. Can optionally decode the output next token.
   * \param embedding The embedding to prefill with.
   * \param decode_next_token Whether to decode next token.
   */
  void PrefillWithEmbedStep(NDArray embedding, bool decode_next_token = true,
                            String generation_config_str = "") {
    if (ft_.use_disco) {
      LOG(FATAL) << "NotImplementedError: Distributed inference is not supported for this model";
      throw;
    }
    if (embedding.Shape().size() == 0) {
      return;
    }
    auto tstart = std::chrono::high_resolution_clock::now();
    int64_t token_len = embedding.Shape()[1];
    NDArray logits_on_device = this->ForwardEmbeddings(embedding, total_seq_len_);

    if (!decode_next_token) {
      auto tend = std::chrono::high_resolution_clock::now();
      this->prefill_total_time += static_cast<double>((tend - tstart).count()) / 1e9;
      this->prefill_total_tokens += token_len;
      return;
    }

    picojson::object generation_config =
        this->LoadGenerationConfigFromString(generation_config_str);

    int32_t next_token = this->SampleTokenFromLogits(logits_on_device, generation_config);

    auto tend = std::chrono::high_resolution_clock::now();

    this->prefill_total_time += static_cast<double>((tend - tstart).count()) / 1e9;
    this->prefill_total_tokens += token_len;
    this->ProcessNextToken(next_token, generation_config);
  }

  /*!
   * \brief Generate the next token given a prompt. Can optionally decode the output next token.
   * \param inp The input text string.
   * \param append_conversation Whether to append the input message to conversation.
   * \param decode_next_token Whether to decode next token.
   * \param place_in_prompt The place of the input message in the prompt.
   */
  void PrefillStep(std::string inp, bool append_conversation = true, bool decode_next_token = true,
                   PlaceInPrompt place_in_prompt = PlaceInPrompt::kAll,
                   String generation_config_str = "") {
    if (ft_.embed_func_.defined() && ft_.prefill_with_embed_func_.defined()) {
      // Temporarily placed inside `PrefillStep` for compatibility in transition.
      // Will be separated out in the future.
      if (ft_.use_disco) {
        LOG(FATAL) << "NotImplementedError: Distributed inference is not supported for this model";
      }
      if (this->prefill_chunk_size_ != -1) {
        LOG(FATAL) << "NotImplementedError: Separate embedding does not support chunking";
      }
      NDArray embedding = Downcast<NDArray>(
          EmbedStep(inp, append_conversation, place_in_prompt, generation_config_str));
      PrefillWithEmbedStep(embedding, decode_next_token, generation_config_str);
      return;
    }

    picojson::object generation_config =
        this->LoadGenerationConfigFromString(generation_config_str);

    std::vector<int32_t> prompt_tokens =
        this->PrepareBeforeEmbedding(inp, append_conversation, place_in_prompt, generation_config);
    int64_t token_len = static_cast<int64_t>(prompt_tokens.size());
    if (token_len == 0) return;
    if (ft_.use_disco) {
      // exclude load shard time from prefill
      this->ft_.sess->SyncWorker(0);
    }
    auto tstart = std::chrono::high_resolution_clock::now();

    int32_t new_seq_len = total_seq_len_;
    NDArray logits_on_device;
    if (this->prefill_chunk_size_ > 0) {
      // Perform chunking.
      for (int64_t begin = 0; begin < token_len; begin += this->prefill_chunk_size_) {
        int64_t end = std::min(token_len, begin + this->prefill_chunk_size_);
        std::vector<int32_t> chunk =
            std::vector<int32_t>(prompt_tokens.begin() + begin, prompt_tokens.begin() + end);
        new_seq_len += static_cast<int64_t>(chunk.size());
        logits_on_device = this->ForwardTokens(chunk, new_seq_len);
<<<<<<< HEAD
=======

        // update window cache offset (prefill)
        if (this->sliding_window_size_ != -1) {
          if (sink_triggered_) {
            sliding_window_cache_offset_ =
                std::max((sliding_window_cache_offset_ + static_cast<int64_t>(chunk.size())) %
                             sliding_window_size_,
                         attention_sink_size_);
          } else {
            sliding_window_cache_offset_ += static_cast<int64_t>(chunk.size());
            sink_triggered_ = sliding_window_cache_offset_ >= attention_sink_size_;
          }
        }
>>>>>>> eddc5b14
      }
      ICHECK_EQ(new_seq_len, total_seq_len_ + token_len) << "Expect chunking process all tokens";
    } else {
      // Otherwise, prefill entire prompt at once.
<<<<<<< HEAD
      CHECK(sliding_window_ == -1) << "Expect chunking with sliding window attention";
=======
      CHECK(sliding_window_size_ == -1) << "Expect chunking with sliding window attention";
>>>>>>> eddc5b14
      new_seq_len += token_len;
      logits_on_device = this->ForwardTokens(prompt_tokens, new_seq_len);
    }
    total_seq_len_ = new_seq_len;

    if (!decode_next_token) {
      auto tend = std::chrono::high_resolution_clock::now();
      this->prefill_total_time += static_cast<double>((tend - tstart).count()) / 1e9;
      this->prefill_total_tokens += token_len;
      return;
    }

    int32_t next_token = this->SampleTokenFromLogits(logits_on_device, generation_config);

    auto tend = std::chrono::high_resolution_clock::now();

    this->prefill_total_time += static_cast<double>((tend - tstart).count()) / 1e9;
    this->prefill_total_tokens += token_len;
    this->ProcessNextToken(next_token, generation_config);
  }

  void DecodeStep(String generation_config_str = "") {
    picojson::object generation_config =
        this->LoadGenerationConfigFromString(generation_config_str);

    ICHECK(!output_ids_.empty());
    int32_t last_token = output_ids_.back();
    tvm::runtime::NDArray input_data = GetInputTokenNDArray({last_token});

    auto tstart = std::chrono::high_resolution_clock::now();

    NDArray logits_on_device = this->ForwardTokens({last_token}, total_seq_len_ + 1);
    total_seq_len_ += 1;

<<<<<<< HEAD
=======
    // update window cache offset (decoding)
    if (this->sliding_window_size_ != -1) {
      if (sink_triggered_) {
        sliding_window_cache_offset_ = std::max(
            (sliding_window_cache_offset_ + 1) % sliding_window_size_, attention_sink_size_);
      } else {
        sliding_window_cache_offset_ += 1;
        sink_triggered_ = sliding_window_cache_offset_ >= attention_sink_size_;
      }
    }

>>>>>>> eddc5b14
    int32_t next_token = this->SampleTokenFromLogits(logits_on_device, generation_config);

    auto tend = std::chrono::high_resolution_clock::now();

    this->decode_total_time += static_cast<double>((tend - tstart).count()) / 1e9;
    this->decode_total_tokens += 1;
    this->ProcessNextToken(next_token, generation_config);
  }

  bool Stopped() { return stop_triggered_; }

  std::string GetMessage() {
    // remove non-utf8 characters
    size_t effective_end = FindEffectiveUTF8Pos(output_message_);
    while (effective_end > 0 && output_message_[effective_end - 1] == '\n') {
      --effective_end;
    }
    size_t effective_begin = 0;
    while (effective_begin < effective_end && output_message_[effective_begin] == ' ') {
      ++effective_begin;
    }
    std::string cropped_message =
        output_message_.substr(effective_begin, effective_end - effective_begin);
    return cropped_message;
  }

  // do some quick evaluation of the pipeline
  void Evaluate(int64_t token_len, int64_t generate_len) {
    this->ResetKVCache();
    std::vector<int32_t> tokens;
    for (int i = 0; i < token_len - 1; ++i) {
      tokens.push_back(2);
    }
    tokens.insert(tokens.begin(), bos_token_id_);

    std::vector<int32_t> first_sample_data = {6234};

    // warm up: skip first run
    this->ForwardTokens(tokens, token_len);
    this->ForwardTokens(first_sample_data, token_len + 1);
    this->ResetKVCache();

    // encoding
    auto encoding_start = std::chrono::high_resolution_clock::now();
    this->ForwardTokens(tokens, token_len);
    TVMSynchronize(device_.device_type, device_.device_id, nullptr);
    auto encoding_end = std::chrono::high_resolution_clock::now();
    double encoding_ms = static_cast<double>((encoding_end - encoding_start).count()) / 1e6;
    LOG(INFO) << "encoding-time=" << encoding_ms << "ms, ";

    double decoding_ms_total = 0;
    // start encoding
    for (int i = 0; i < generate_len; ++i) {
      auto decoding_start = std::chrono::high_resolution_clock::now();
      this->UpdateLogitsOrProbOnCPUSync(this->ForwardTokens(first_sample_data, token_len + i + 1));
      TVMSynchronize(device_.device_type, device_.device_id, nullptr);
      auto decoding_end = std::chrono::high_resolution_clock::now();
      double decoding_ms = static_cast<double>((decoding_end - decoding_start).count()) / 1e6;
      decoding_ms_total += decoding_ms;
      LOG(INFO) << "[i: " << token_len + i + 1 << "] decoding-time=" << decoding_ms << "ms"
                << " tok/s: " << 1000.0 * (i + 1) / decoding_ms_total << ".";
    }
  }

  std::string RawGenerate(std::string prompt, int64_t generate_len) {
    CHECK_GE(generate_len, 0) << "The input generate is expected to be non-negative.";

    this->ResetKVCache();
    this->ResetRuntimeStats();

    std::vector<int32_t> tokens = tokenizer_->Encode(prompt);
    int64_t input_length = tokens.size();

    NDArray logits_on_device;
    // prefill
    {
      auto tstart = std::chrono::high_resolution_clock::now();
      logits_on_device = this->ForwardTokens(tokens, tokens.size());
      tokens.push_back(this->SampleTokenFromLogits(logits_on_device));
      auto tend = std::chrono::high_resolution_clock::now();

      this->prefill_total_time = static_cast<double>((tend - tstart).count()) / 1e9;
      this->prefill_total_tokens = input_length;
    }

    // decode
    {
      auto tstart = std::chrono::high_resolution_clock::now();
      for (int64_t len = 1; len < generate_len; ++len) {
        logits_on_device = this->ForwardTokens({tokens.back()}, tokens.size());
        tokens.push_back(this->SampleTokenFromLogits(logits_on_device));
      }
      auto tend = std::chrono::high_resolution_clock::now();

      this->decode_total_time = static_cast<double>((tend - tstart).count()) / 1e9;
      this->decode_total_tokens = generate_len;
    }

    std::string output = tokenizer_->Decode({tokens.begin() + input_length, tokens.end()});
    return output;
  }

 private:
  picojson::value SerializeConfigToJSONValue() const {
    picojson::object config;
    config["temperature"] = picojson::value(this->temperature_);
    config["repetition_penalty"] = picojson::value(this->repetition_penalty_);
    config["presence_penalty"] = picojson::value(this->presence_penalty_);
    config["frequency_penalty"] = picojson::value(this->frequency_penalty_);
    config["top_p"] = picojson::value(this->top_p_);
    config["mean_gen_len"] = picojson::value(this->mean_gen_len_);
    config["max_gen_len"] = picojson::value(this->max_gen_len_);
    config["shift_fill_factor"] = picojson::value(this->shift_fill_factor_);
    config["conv_config"] = this->conversation_.SerializeToJSON();
    return picojson::value(config);
  }

  picojson::object LoadGenerationConfigFromString(const std::string& generation_config_str) {
    picojson::object generation_config = picojson::object();
    if (!generation_config_str.empty()) {
      picojson::value generation_config_json;
      picojson::parse(generation_config_json, generation_config_str);
      generation_config = generation_config_json.get<picojson::object>();
    }
    return generation_config;
  }

  void ReadGenerationConfig(picojson::object generation_config, double* gen_temperature,
                            NDArray* gen_temperature_arr, double* gen_repetition_penalty,
                            double* gen_presence_penalty, double* gen_frequency_penalty,
                            double* gen_top_p) {
    if (generation_config.count("temperature")) {
      CHECK(generation_config["temperature"].is<double>());
      *gen_temperature = generation_config["temperature"].get<double>();

<<<<<<< HEAD
      *gen_temperature_arr = NDArray::Empty({}, DataType::Float(32), device_);
=======
      *gen_temperature_arr = NDArray::Empty({1}, DataType::Float(32), device_);
>>>>>>> eddc5b14
      float temperature_cast = static_cast<float>(*gen_temperature);
      gen_temperature_arr->CopyFromBytes(&temperature_cast, sizeof(float));
    } else {
      *gen_temperature = this->temperature_;
      *gen_temperature_arr = this->temperature_arr_;
    }
    if (generation_config.count("repetition_penalty")) {
      CHECK(generation_config["repetition_penalty"].is<double>());
      CHECK(generation_config["repetition_penalty"].get<double>() > 0)
          << "Repetition penalty must be a positive number!";
      *gen_repetition_penalty = generation_config["repetition_penalty"].get<double>();
    } else {
      *gen_repetition_penalty = this->repetition_penalty_;
    }
    if (generation_config.count("presence_penalty")) {
      CHECK(generation_config["presence_penalty"].is<double>());
      CHECK(fabs(generation_config["presence_penalty"].get<double>()) <= 2)
          << "Presence penalty must be in the range -2 to 2!";
      *gen_presence_penalty = generation_config["presence_penalty"].get<double>();
    } else {
      *gen_presence_penalty = this->presence_penalty_;
    }
    if (generation_config.count("frequency_penalty")) {
      CHECK(generation_config["frequency_penalty"].is<double>());
      CHECK(fabs(generation_config["frequency_penalty"].get<double>()) <= 2)
          << "Frequency penalty must be in the range -2 to 2!";
      *gen_frequency_penalty = generation_config["frequency_penalty"].get<double>();
    } else {
      *gen_frequency_penalty = this->frequency_penalty_;
    }
    if (generation_config.count("top_p")) {
      CHECK(generation_config["top_p"].is<double>());
      *gen_top_p = generation_config["top_p"].get<double>();
    } else {
      *gen_top_p = this->top_p_;
    }
  }

  /*!
   * \brief Sample output token from logits on device
   */
  int32_t SampleTokenFromLogits(NDArray logits_on_device,
                                picojson::object generation_config = picojson::object()) {
    // prepare generation settings
    // the generation_config will not override the original config
    // since is only used for this generation
    double gen_temperature;
    double gen_repetition_penalty;
    double gen_presence_penalty;
    double gen_frequency_penalty;
    double gen_top_p;
    this->ReadGenerationConfig(generation_config, &gen_temperature, &this->temperature_arr_,
                               &gen_repetition_penalty, &gen_presence_penalty,
                               &gen_frequency_penalty, &gen_top_p);

    // update logits
    if (gen_presence_penalty != 0.0f || gen_frequency_penalty != 0.0f) {
      this->UpdateLogitsOrProbOnCPUSync(logits_on_device);
      this->ApplyPresenceAndFrequencyPenaltyOnCPU(gen_presence_penalty, gen_presence_penalty);
      if (gen_temperature >= 1e-6f) {
        this->ApplySoftmaxWithTemperatureOnCPU(gen_temperature);
      }
    } else if (gen_repetition_penalty != 1.0f) {
      this->UpdateLogitsOrProbOnCPUSync(logits_on_device);
      this->ApplyRepetitionPenaltyOnCPU(gen_repetition_penalty);
      if (gen_temperature >= 1e-6f) {
        this->ApplySoftmaxWithTemperatureOnCPU(gen_temperature);
      }
    } else {
      if (gen_temperature < 1e-6f) {
        this->UpdateLogitsOrProbOnCPUSync(logits_on_device);
      } else {
        this->UpdateLogitsOrProbOnCPUSync(this->Softmax(logits_on_device, this->temperature_arr_));
      }
    }

    // perform sampling
    auto tstart = std::chrono::high_resolution_clock::now();
    int next_token;
    if (gen_temperature < 1e-6f) {
      next_token = this->SampleFromLogitsOnCPU(gen_temperature, gen_top_p);
    } else {
      next_token = this->SampleFromProbOnCPU(gen_top_p);
    }
    auto tend = std::chrono::high_resolution_clock::now();
    this->sample_total_time += static_cast<double>((tend - tstart).count()) / 1e9;
    return next_token;
  }

  /*!
   * \brief Add a generated token and check for stop condition.
   * \param next_token The next token.
   */
  void ProcessNextToken(int32_t next_token,
                        picojson::object generation_config = picojson::object()) {
    // prepare generation settings
    // the generation_config will not override the original config
    // since is only used for this generation
    int64_t gen_max_gen_len;
    if (generation_config.count("max_gen_len")) {
      CHECK(generation_config["max_gen_len"].is<int64_t>());
      gen_max_gen_len = generation_config["max_gen_len"].get<int64_t>();
    } else {
      gen_max_gen_len = this->max_gen_len_;
    }

    std::vector<std::string> gen_stop_strs;
    gen_stop_strs.push_back(conversation_.stop_str);

    if (generation_config.count("stop")) {
      if (!generation_config["stop"].is<picojson::null>()) {
        CHECK(generation_config["stop"].is<std::string>() ||
              generation_config["stop"].is<picojson::array>());
        if (generation_config["stop"].is<std::string>()) {
          gen_stop_strs.push_back(generation_config["stop"].get<std::string>());
        } else {
          picojson::array gen_stop_strs_arr = generation_config["stop"].get<picojson::array>();
          for (const picojson::value& v : gen_stop_strs_arr) {
            CHECK(v.is<std::string>());
            gen_stop_strs.push_back(v.get<std::string>());
          }
        }
      }
    }

    ICHECK(!stop_triggered_) << "Cannot call process when it is stopped";

    stop_triggered_ =
        std::any_of(this->conversation_.stop_tokens.begin(), this->conversation_.stop_tokens.end(),
                    [next_token](int32_t token) { return token == next_token; });

    if (!stop_triggered_) {
      output_ids_.push_back(next_token);
      if (appeared_token_freq_.find(next_token) != appeared_token_freq_.end()) {
        appeared_token_freq_[next_token] += 1;
      } else {
        appeared_token_freq_[next_token] = 1;
      }
    }

    output_message_ = tokenizer_->Decode(output_ids_);

    size_t stop_pos = std::string::npos;
    for (const std::string& stop_str : gen_stop_strs) {
      if (!stop_str.empty()) {
        stop_pos = std::min(stop_pos, output_message_.rfind(stop_str));
      }
    }

    if (stop_pos != std::string::npos) {
      stop_triggered_ = true;
      if (ft_.support_backtracking_kv_) {
        // back tracking, find the first set of token that is smaller
        // than the length
        size_t backoff = 0;
        for (; (output_ids_.size() > 0) && (output_message_.length() > stop_pos); ++backoff) {
          output_ids_.pop_back();
          output_message_ = tokenizer_->Decode(output_ids_);
        }
        // resize kv to remove the context
        ft_.fkvcache_array_popn_(kv_cache_, backoff);
        total_seq_len_ -= backoff;
      }
    }

    if (static_cast<int64_t>(output_ids_.size()) >= gen_max_gen_len) {
      stop_triggered_ = true;
    }
    // max_window_size_ != -1 to handle
    // https://github.com/mlc-ai/mlc-llm/blob/main/mlc_llm/relax_model/rwkv.py#L588-L589
<<<<<<< HEAD
    // sliding_window_ == -1 to make sure we do not stop when using sliding window
    else if (max_window_size_ != -1 && sliding_window_ == -1 &&
=======
    // sliding_window_size_ == -1 to make sure we do not stop when using sliding window
    else if (max_window_size_ != -1 && sliding_window_size_ == -1 &&
>>>>>>> eddc5b14
             total_seq_len_ >= max_window_size_) {
      stop_triggered_ = true;
    }
    if (stop_triggered_) {
      conversation_.FinishReply(output_message_);
    }
  }

  // run forward compute
  NDArray ForwardTokens(std::vector<int32_t> input_tokens, int64_t cur_pos) {
    ObjectRef ret{nullptr};
    if (input_tokens.size() > 1 && ft_.prefill_func_.defined()) {
      ObjectRef input_data = ft_.CopyToWorker0(this->GetInputTokenNDArray(input_tokens));
      ShapeTuple cur_pos_shape = ShapeTuple({cur_pos});
<<<<<<< HEAD
      if (sliding_window_ == -1) {
=======
      if (sliding_window_size_ == -1) {
>>>>>>> eddc5b14
        ret = ft_.prefill_func_(input_data, cur_pos_shape, kv_cache_, params_);
      } else {
        // Sliding window attention needs extra shape parameters
        int64_t seq_len = static_cast<int64_t>(input_tokens.size());
        // Number of elements in the cache
<<<<<<< HEAD
        int64_t cache_len = std::min(this->sliding_window_, cur_pos - seq_len);
        ShapeTuple cache_len_shape = ShapeTuple({cache_len});
        ShapeTuple kv_seq_len_shape = ShapeTuple({cache_len + seq_len});
        ret = ft_.prefill_func_(input_data, cur_pos_shape, cache_len_shape, kv_seq_len_shape,
=======
        int64_t cache_len = std::min(this->sliding_window_size_, cur_pos - seq_len);
        ShapeTuple cache_len_shape = ShapeTuple({cache_len});
        ShapeTuple kv_seq_len_shape = ShapeTuple({cache_len + seq_len});
        ShapeTuple cache_offset_shape = ShapeTuple({sliding_window_cache_offset_});
        ret = ft_.prefill_func_(input_data, cache_len_shape, kv_seq_len_shape, cache_offset_shape,
>>>>>>> eddc5b14
                                kv_cache_, params_);
      }
    } else {
      // running decode function when prefill is not available
      for (int i = 0; i < input_tokens.size(); ++i) {
        ObjectRef input_data;
        if (ft_.use_disco) {
          ft_.sess->CopyToWorker0(this->GetInputTokenNDArray({input_tokens[i]}),
                                  input_tokens_decode_);
          input_data = input_tokens_decode_;
        } else {
          input_data = ft_.CopyToWorker0(this->GetInputTokenNDArray({input_tokens[i]}));
        }
        int64_t pos = cur_pos + i + 1 - input_tokens.size();
        ShapeTuple pos_shape = ShapeTuple({pos});
<<<<<<< HEAD
        if (sliding_window_ == -1) {
=======
        if (sliding_window_size_ == -1) {
>>>>>>> eddc5b14
          ret = ft_.decode_func_(input_data, pos_shape, kv_cache_, params_);
        } else {
          // Sliding window attention needs extra shape parameters
          int64_t seq_len = static_cast<int64_t>(input_tokens.size());
          // Number of elements in the cache
<<<<<<< HEAD
          int64_t cache_len = std::min(this->sliding_window_, pos - seq_len);
          ShapeTuple cache_len_shape = ShapeTuple({cache_len});
          ShapeTuple kv_seq_len_shape = ShapeTuple({cache_len + seq_len});
          ret = ft_.decode_func_(input_data, pos_shape, cache_len_shape, kv_seq_len_shape,
=======
          int64_t cache_len = std::min(this->sliding_window_size_, pos - seq_len);
          ShapeTuple cache_len_shape = ShapeTuple({cache_len});
          ShapeTuple kv_seq_len_shape = ShapeTuple({cache_len + seq_len});
          ShapeTuple cache_offset_shape = ShapeTuple({sliding_window_cache_offset_});
          ret = ft_.decode_func_(input_data, cache_len_shape, kv_seq_len_shape, cache_offset_shape,
>>>>>>> eddc5b14
                                 kv_cache_, params_);
        }
      }
    }
    if (ft_.use_disco) {
      Array<ObjectRef> result = Downcast<DRef>(ret)->DebugGetFromRemote(0);
      return Downcast<NDArray>(result[0]);
    } else {
      return Downcast<Array<NDArray>>(ret)[0];
    }
  }

  // run forward compute with embeddings
  NDArray ForwardEmbeddings(NDArray embeddings, int64_t cur_pos) {
    if (ft_.use_disco) {
      LOG(FATAL) << "NotImplementedError: Distributed inference is not supported for this model";
      throw;
    }
    Array<ObjectRef> ret;
    CHECK(ft_.prefill_with_embed_func_.defined());
    ret = ft_.prefill_with_embed_func_(embeddings, ShapeTuple({cur_pos}), kv_cache_, params_);
    return Downcast<NDArray>(ret[0]);
  }

  NDArray Softmax(NDArray input, NDArray temperature_arr) {
    NDArray ret;
<<<<<<< HEAD
    ret = ft_.softmax_func_(input, temperature_arr);
=======
    try {
      ret = ft_.softmax_func_(input, temperature_arr);
    } catch (const dmlc::Error& e) {
      // This branch is for compatibility:
      // The old softmax function takes temperature arr with shape (),
      // and the new softmax func takes temperature arr with shape (1,).
      // Remove this branch after updating all prebuilt model libraries.
      temperature_arr = temperature_arr.CreateView({}, temperature_arr->dtype);
      ret = ft_.softmax_func_(input, temperature_arr);
    }
>>>>>>> eddc5b14
    return ret;
  }

  void ApplyRepetitionPenaltyOnCPU(float repetition_penalty) {
    CHECK(logits_on_cpu_.defined()) << "Logits on CPU not defined!";
    CHECK(logits_on_cpu_.DataType() == DataType::Float(32)) << "Logits data type is not float32!";
    float* logits_raw_data = static_cast<float*>(logits_on_cpu_->data);
    for (const auto& token_freq : this->appeared_token_freq_) {
      if (logits_raw_data[token_freq.first] <= 0) {
        logits_raw_data[token_freq.first] *= repetition_penalty;
      } else {  // logits > 0
        logits_raw_data[token_freq.first] /= repetition_penalty;
      }
    }
  }

  void ApplyPresenceAndFrequencyPenaltyOnCPU(float presence_penalty, float frequency_penalty) {
    CHECK(logits_on_cpu_.defined()) << "Logits on CPU not defined!";
    CHECK(logits_on_cpu_.DataType() == DataType::Float(32)) << "Logits data type is not float32!";
    float* logits_raw_data = static_cast<float*>(logits_on_cpu_->data);
    for (const auto& token_freq : this->appeared_token_freq_) {
      logits_raw_data[token_freq.first] -=
          (token_freq.second * frequency_penalty + presence_penalty);
    }
  }

  void ApplySoftmaxWithTemperatureOnCPU(float temperature) {
    CHECK(logits_on_cpu_.defined()) << "Logits on CPU not defined!";
    CHECK(logits_on_cpu_.DataType() == DataType::Float(32)) << "Logits data type is not float32!";
    int vocab_size = logits_on_cpu_->shape[logits_on_cpu_->ndim - 1];
    float* logits_raw_data = static_cast<float*>(logits_on_cpu_->data);
    float m = std::numeric_limits<float>::min();
    float inv_temp = 1.0f / temperature;
    double d = 0.0f;
    for (int i = 0; i < vocab_size; ++i) {
      float x = logits_raw_data[i] * inv_temp;
      float m_prev = m;
      m = std::max(m, x);
      d = d * std::exp(m_prev - m) + std::exp(x - m);
    }
    for (int i = 0; i < vocab_size; ++i) {
      float x = logits_raw_data[i] * inv_temp;
      logits_raw_data[i] = std::exp(x - m) / d;
    }
  }

  void UpdateLogitsOrProbOnCPUSync(NDArray logits_or_prob) {
    if (!logits_on_cpu_.defined()) {
      logits_on_cpu_ = logits_or_prob.CopyTo(DLDevice{kDLCPU, 0});
    } else {
      ICHECK_EQ(logits_on_cpu_->shape[0], logits_or_prob->shape[0])
          << "Expect size of logits remain unchanged";
      logits_on_cpu_.CopyFrom(logits_or_prob);
    }
    TVMSynchronize(device_.device_type, device_.device_id, nullptr);
  }

  // Clear kv cache
  void ResetKVCache() { ft_.reset_kv_cache_func_(kv_cache_); }

  void ProcessSystemPrompts() {
    this->PrefillStep(/*inp=*/"", /*append_conversation=*/false, /*decode_next_token=*/false);
  }

  // Utils
  static double GetRandomNumber() { return RandomGenerator::GetInstance().GetRandomNumber(); }

  int32_t SampleFromLogitsOnCPU(float temperature, float top_p) {
    ICHECK(logits_on_cpu_.defined()) << "logits_on_cpu_ is not defined";
    ICHECK_EQ(logits_on_cpu_->ndim, 3) << "logits_on_cpu_ should be 3D";
    ICHECK_EQ(logits_on_cpu_->shape[0], 1) << "logits_on_cpu_ should be 1 batch";
    return fsample_topp_from_logits_(logits_on_cpu_, temperature, top_p, GetRandomNumber());
  }

  int32_t SampleFromProbOnCPU(float top_p) {
    ICHECK(logits_on_cpu_.defined()) << "logits_on_cpu_ is not defined";
    ICHECK_EQ(logits_on_cpu_->ndim, 3) << "logits_on_cpu_ should be 3D";
    ICHECK_EQ(logits_on_cpu_->shape[0], 1) << "logits_on_cpu_ should be 1 batch";
    return fsample_topp_from_prob_(logits_on_cpu_, top_p, GetRandomNumber());
  }

  //----------------------------
  // Statistics
  //----------------------------
  bool reset_stats_per_prefill_ = true;
  double embed_total_time = 0;
  double decode_total_time = 0;
  double sample_total_time = 0;
  double prefill_total_time = 0;
  int64_t decode_total_tokens = 0;
  int64_t prefill_total_tokens = 0;
  //----------------------------
  // Conversation
  //----------------------------
  // conversation
  Conversation conversation_;
  // total sequence len,
  int64_t total_seq_len_{0};
  // max window size, mean and max generation length, sliding window
  // If we use sliding window, max window size is its default max() value
  int64_t max_window_size_{std::numeric_limits<int64_t>::max()}, mean_gen_len_{128},
<<<<<<< HEAD
      max_gen_len_{512}, sliding_window_{-1}, prefill_chunk_size_{-1};
=======
      max_gen_len_{512}, sliding_window_size_{-1}, prefill_chunk_size_{-1}, attention_sink_size_{0};
>>>>>>> eddc5b14
  // size of the vocab table
  int64_t vocab_size_;
  // number of shards in distributed inference
  int64_t num_shards_;
  // Load weights that were saved in sharded form
  bool use_presharded_weights_;
  // shift window fill factor
  double shift_fill_factor_{0.3};
  // temperature
  double temperature_{0.8};
  // pre-allocated ndarray for temperature
  NDArray temperature_arr_;
  // repetition penalty
  double repetition_penalty_{1.0};
  // presence penalty
  double presence_penalty_{0.0};
  // frequency penalty
  double frequency_penalty_{0.0};
  // top_p
  double top_p_{0.95};
  // output ids till now (refresh after encoding step)
  std::vector<int32_t> output_ids_;
  // frequency of appeared token ids till now (refresh after encoding step)
  std::unordered_map<int32_t, int64_t> appeared_token_freq_;
  // output message till now (refresh after encoding step)
  std::string output_message_;
  // Whether encounter stop str
  bool stop_triggered_{false};
  // Whether sink is in action
  bool sink_triggered_{false};
  // sliding window cache offset
  int64_t sliding_window_cache_offset_{0};
  //----------------------------
  // Tokenizer
  //----------------------------
  // internal tokenizer
  std::unique_ptr<Tokenizer> tokenizer_;
  // bos token
  int32_t bos_token_id_{1};
  // eos token id
  int32_t eos_token_id_{2};
  //----------------------------
  // TVM related states
  //----------------------------
  // runtime device
  Device device_;

  FunctionTable ft_;
  // sample top p from logits
  PackedFunc fsample_topp_from_logits_;
  // sample top p from prob
  PackedFunc fsample_topp_from_prob_;
  // input token id
  NDArray input_token_ids_{nullptr};
  // local params
  ObjectRef params_;
  // KV cache
  ObjectRef kv_cache_;
  // Temp logits on cpu
  NDArray logits_on_cpu_{nullptr};
  // pre-allocated ndarray for decode function's input tokens
  DRef input_tokens_decode_{nullptr};
};

/*!
 * \brief A chat module implementation that exposes
 *  the functions as tvm::runtime::Module.
 *
 * We do it so that the module is accessible to any
 * language that tvm runtime can access.
 */
class LLMChatModule : public ModuleNode {
 public:
  // clear global memory manager
  static void ClearGlobalMemoryManager() {
    // Step 0. Clear the previously allocated memory.
    const PackedFunc* fclear_memory_manager =
        tvm::runtime::Registry::Get("vm.builtin.memory_manager.clear");
    ICHECK(fclear_memory_manager) << "Cannot find env function vm.builtin.memory_manager.clear";
    (*fclear_memory_manager)();
  }

  // overrides
  PackedFunc GetFunction(const String& name, const ObjectPtr<Object>& sptr_to_self) final {
    if (name == "reload") {
      return PackedFunc([this, sptr_to_self](TVMArgs args, TVMRetValue* rv) {
        chat_ = nullptr;
        ClearGlobalMemoryManager();
        chat_ = std::make_unique<LLMChat>(LLMChat(device_));
        ICHECK(2 <= args.size() && args.size() <= 3);
        if (args.size() == 2) {
          // args: reload_lib, model_path
          chat_->Reload(args[0], args[1]);
        } else if (args.size() == 3) {
          // args: reload_lib, model_path, app_config_json (used for overriding config)
          chat_->Reload(args[0], args[1], args[2]);
        }
      });
    } else if (name == "unload") {
      return PackedFunc([this, sptr_to_self](TVMArgs args, TVMRetValue* rv) {
        chat_ = nullptr;
        ClearGlobalMemoryManager();
      });
    } else if (name == "evaluate") {
      return PackedFunc([this, sptr_to_self](TVMArgs args, TVMRetValue* rv) {
        ICHECK_EQ(args.size(), 2);
        GetChat()->Evaluate(args[0], args[1]);
      });
    } else if (name == "raw_generate") {
      return PackedFunc([this, sptr_to_self](TVMArgs args, TVMRetValue* rv) {
        ICHECK_EQ(args.size(), 2);
        std::string s = GetChat()->RawGenerate(args[0], args[1]);
        *rv = s;
      });
    } else if (name == "prefill") {
      return PackedFunc([this, sptr_to_self](TVMArgs args, TVMRetValue* rv) {
        ICHECK(1 <= args.size() && args.size() <= 4);
        if (args.size() == 1) {
          // args: inp (with decode_next_token = true, place_in_prompt = kAll)
          GetChat()->PrefillStep(args[0]);
        } else if (args.size() == 2) {
          // args: inp, decode_next_token (with place_in_prompt = kAll)
          GetChat()->PrefillStep(args[0], true, args[1]);
        } else if (args.size() == 3) {
          // args: inp, decode_next_token, place_in_prompt
          PlaceInPrompt place_in_prompt = static_cast<PlaceInPrompt>(static_cast<int>(args[2]));
          GetChat()->PrefillStep(args[0], true, args[1], place_in_prompt);
        } else if (args.size() == 4) {
          // args: inp, decode_next_token, place_in_prompt, generation_config_str
          PlaceInPrompt place_in_prompt = static_cast<PlaceInPrompt>(static_cast<int>(args[2]));
          GetChat()->PrefillStep(args[0], true, args[1], place_in_prompt, args[3]);
        }
      });
    } else if (name == "embed") {
      return PackedFunc([this, sptr_to_self](TVMArgs args, TVMRetValue* rv) {
        ICHECK(1 <= args.size() && args.size() <= 3);
        if (args.size() == 1) {
          // args: inp (with place_in_prompt = kAll)
          *rv = GetChat()->EmbedStep(args[0]);
        } else if (args.size() == 2) {
          // args: inp, place_in_prompt
          PlaceInPrompt place_in_prompt = static_cast<PlaceInPrompt>(static_cast<int>(args[1]));
          *rv = GetChat()->EmbedStep(args[0], true, place_in_prompt);
        } else if (args.size() == 3) {
          // args: inp, place_in_prompt, generation_config_str
          PlaceInPrompt place_in_prompt = static_cast<PlaceInPrompt>(static_cast<int>(args[1]));
          *rv = GetChat()->EmbedStep(args[0], true, place_in_prompt, args[2]);
        }
      });
    } else if (name == "prefill_with_embed") {
      return PackedFunc([this, sptr_to_self](TVMArgs args, TVMRetValue* rv) {
        ICHECK(1 <= args.size() && args.size() <= 3);
        if (args.size() == 1) {
          // args: embedding (with decode_next_token = true)
          GetChat()->PrefillWithEmbedStep(args[0]);
        } else if (args.size() == 2) {
          // args: embedding, decode_next_token
          GetChat()->PrefillWithEmbedStep(args[0], args[1]);
        } else if (args.size() == 3) {
          // args: embedding, decode_next_token, generation_config_str
          GetChat()->PrefillWithEmbedStep(args[0], args[1], args[2]);
        }
      });
    } else if (name == "decode") {
      return PackedFunc([this, sptr_to_self](TVMArgs args, TVMRetValue* rv) {
        ICHECK(0 <= args.size() && args.size() <= 1);
        if (args.size() == 0) {
          GetChat()->DecodeStep();
        } else if (args.size() == 1) {
          // args: generation_config_str
          GetChat()->DecodeStep(args[0]);
        }
      });
    } else if (name == "reset_chat") {
      return PackedFunc([this, sptr_to_self](TVMArgs args, TVMRetValue* rv) {
        ICHECK_EQ(args.size(), 0);
        GetChat()->ResetChat();
      });
    } else if (name == "load_json_override") {
      return PackedFunc([this, sptr_to_self](TVMArgs args, TVMRetValue* rv) {
        ICHECK_EQ(args.size(), 2);
        std::string config_str = args[0];
        bool partial_update = args[1];
        GetChat()->LoadJSONOverride(config_str, partial_update);
      });
    } else if (name == "get_role0") {
      return PackedFunc([this, sptr_to_self](TVMArgs args, TVMRetValue* rv) {
        *rv = GetChat()->conversation_.roles[0];
      });
    } else if (name == "get_role1") {
      return PackedFunc([this, sptr_to_self](TVMArgs args, TVMRetValue* rv) {
        *rv = GetChat()->conversation_.roles[1];
      });
    } else if (name == "stopped") {
      return PackedFunc(
          [this, sptr_to_self](TVMArgs args, TVMRetValue* rv) { *rv = GetChat()->Stopped(); });
    } else if (name == "get_message") {
      return PackedFunc(
          [this, sptr_to_self](TVMArgs args, TVMRetValue* rv) { *rv = GetChat()->GetMessage(); });
    } else if (name == "runtime_stats_text") {
      return PackedFunc([this, sptr_to_self](TVMArgs args, TVMRetValue* rv) {
        *rv = GetChat()->RuntimeStatsText();
      });
    } else if (name == "verbose_runtime_stats_text") {
      return PackedFunc([this, sptr_to_self](TVMArgs args, TVMRetValue* rv) {
        *rv = GetChat()->VerboseRuntimeStatsText();
      });
    } else if (name == "reset_runtime_stats") {
      return PackedFunc(
          [this, sptr_to_self](TVMArgs args, TVMRetValue* rv) { GetChat()->ResetRuntimeStats(); });
    } else if (name == "get_config_json") {
      return PackedFunc([this, sptr_to_self](TVMArgs args, TVMRetValue* rv) {
        *rv = GetChat()->GetConfigJSON();
      });
    } else if (name == "process_system_prompts") {
      return PackedFunc([this, sptr_to_self](TVMArgs args, TVMRetValue* rv) {
        GetChat()->ProcessSystemPrompts();
      });
    } else {
      return PackedFunc(nullptr);
    }
  }

  void Init(DLDevice device) { device_ = device; }

  LLMChat* GetChat() {
    ICHECK(chat_ != nullptr) << "Chat is not initialized via reload";
    return chat_.get();
  }

  const char* type_key() const final { return "mlc.llm_chat"; }

 private:
  std::unique_ptr<LLMChat> chat_ = nullptr;
  DLDevice device_;
};

std::vector<std::string> CountUTF8(const std::string& s) {
  // assume that the string is always valid utf8
  std::vector<std::string> ret;
  for (size_t pos = 0; pos < s.size();) {
    if ((s[pos] & 0x80) == 0x00) {
      ret.push_back(s.substr(pos, 1));
      pos += 1;
    } else if (pos + 1 < s.size() && (s[pos] & 0xE0) == 0xC0 && (s[pos + 1] & 0xC0) == 0x80) {
      ret.push_back(s.substr(pos, 2));
      pos += 2;
    } else if (pos + 1 < s.size() && (s[pos] & 0xF0) == 0xE0 && (s[pos + 1] & 0xC0) == 0x80 &&
               (s[pos + 2] & 0xC0) == 0x80) {
      ret.push_back(s.substr(pos, 3));
      pos += 3;
    } else if (pos + 2 < s.size() && (s[pos] & 0xF8) == 0xF0 && (s[pos + 1] & 0xC0) == 0x80 &&
               (s[pos + 2] & 0xC0) == 0x80 && (s[pos + 3] & 0xC0) == 0x80) {
      ret.push_back(s.substr(pos, 4));
      pos += 4;
    } else {
      LOG(FATAL) << "Invalid UTF8 string";
    }
  }
  return std::move(ret);
}

/*!
 * \brief Get the diff of new message and current message (the delta message).
 * \param curr_message The current message.
 * \param new_message The new message
 * \return The delta message.
 * \note The main complication here is that new_mdg can be different from previous message, so we
 need to find the diff, delete previous messages that are different, then print it out.
 This logic is only needed for simple stdout.

 For UI apps that can directly update output text we can simply do last_reply.text =
 chat->GetMessage();
 */
std::string GetDeltaMessage(std::string curr_message, std::string new_message) {
  std::vector<std::string> cur_utf8_chars = CountUTF8(curr_message);
  std::vector<std::string> new_utf8_chars = CountUTF8(new_message);
  // Step 1. Find the index of the first UTF8 char that differs
  size_t pos = std::mismatch(cur_utf8_chars.begin(), cur_utf8_chars.end(), new_utf8_chars.begin(),
                             new_utf8_chars.end())
                   .first -
               cur_utf8_chars.begin();
  // Step 2. Delete the previous message since `pos`
  std::string print = "";
  for (size_t j = pos; j < cur_utf8_chars.size(); ++j) {
    print += "\b \b";
  }
  // Step 3. Print the new message since `pos`
  for (size_t j = pos; j < new_utf8_chars.size(); ++j) {
    print += new_utf8_chars[j];
  }
  return print;
}

// register as a system function that can be queried
TVM_REGISTER_GLOBAL("mlc.get_delta_message").set_body_typed(GetDeltaMessage);

tvm::runtime::Module CreateChatModule(DLDevice device) {
  ObjectPtr<LLMChatModule> n = make_object<LLMChatModule>();
  n->Init(device);
  return Module(n);
}

// register as a system function that can be queried
TVM_REGISTER_GLOBAL("mlc.llm_chat_create").set_body_typed([](int device_type, int device_id) {
  return CreateChatModule(DLDevice{static_cast<DLDeviceType>(device_type), device_id});
});

TVM_REGISTER_GLOBAL("mlc.random.set_seed").set_body_typed([](int seed) {
  RandomGenerator::GetInstance().SetSeed(seed);
});

}  // namespace llm
}  // namespace mlc<|MERGE_RESOLUTION|>--- conflicted
+++ resolved
@@ -14,10 +14,7 @@
 #include <tvm/runtime/ndarray.h>
 #include <tvm/runtime/packed_func.h>
 #include <tvm/runtime/registry.h>
-<<<<<<< HEAD
-=======
 #include <tvm/runtime/relax_vm/ndarray_cache_support.h>
->>>>>>> eddc5b14
 
 #include <cctype>
 #include <chrono>
@@ -35,13 +32,7 @@
 #include "./metadata/model.h"
 #include "./support/load_bytes_from_file.h"
 #include "conversation.h"
-<<<<<<< HEAD
-#include "model_metadata.h"
 #include "random.h"
-#include "support.h"
-=======
-#include "random.h"
->>>>>>> eddc5b14
 #include "tokenizers.h"
 
 namespace mlc {
@@ -186,21 +177,6 @@
 
   ObjectRef LoadParams(const std::string& model_path, Device device, bool use_presharded_weights) {
     if (this->use_disco) {
-<<<<<<< HEAD
-      std::filesystem::path fs_model_path = model_path;
-      std::string metadata_path = (fs_model_path / "ndarray-cache.json").string();
-      std::string ndarray_cache_metadata = LoadBytesFromFile(metadata_path);
-      PackedFunc loader_create = this->get_global_func("runtime.disco.ShardLoader");
-
-      auto load_all_func_name = use_presharded_weights
-                                    ? "runtime.disco.ShardLoaderLoadAllPresharded"
-                                    : "runtime.disco.ShardLoaderLoadAll";
-      PackedFunc loader_load_all = this->get_global_func(load_all_func_name);
-      CHECK(loader_create != nullptr);
-      CHECK(loader_load_all != nullptr);
-      DRef loader = loader_create(metadata_path, ndarray_cache_metadata, "", this->disco_mod);
-      DRef params = loader_load_all(loader);
-=======
       DRef params{nullptr};
       if (this->model_metadata_.params.empty()) {
         std::filesystem::path fs_model_path = model_path;
@@ -220,7 +196,6 @@
         PackedFunc loader = this->get_global_func("mlc.loader.LoadMultiGPU");
         params = loader(model_path, this->disco_mod);
       }
->>>>>>> eddc5b14
       return params;
     } else {
       CHECK(!use_presharded_weights) << "Use of pre-sharded weights requires more than one GPU";
@@ -353,18 +328,12 @@
       return;
     }
 
-<<<<<<< HEAD
-    PackedFunc fget_metadata = ft_.mod_get_func("get_metadata");
-    if (fget_metadata == nullptr) {
-      return;
-=======
     PackedFunc fget_metadata = ft_.mod_get_func("_metadata");  // name in SLIM
     if (fget_metadata == nullptr) {
       fget_metadata = ft_.mod_get_func("get_metadata");  // backward-compatible name
       if (fget_metadata == nullptr) {
         return;  // Skip if neither exists
       }
->>>>>>> eddc5b14
     }
     ObjectRef ret = fget_metadata();
     std::string metadata_str = std::string(Downcast<String>(ret));
@@ -372,10 +341,6 @@
     picojson::parse(metadata_info, std::string(metadata_str));
     auto metadata = metadata_info.get<picojson::object>();
 
-<<<<<<< HEAD
-    ICHECK(metadata["max_window_size"].is<int64_t>());
-    max_window_size_ = std::min(max_window_size_, metadata["max_window_size"].get<int64_t>());
-=======
     std::string key = "max_window_size";
     if (!metadata.count(key)) {
       key = "context_window_size";
@@ -384,18 +349,12 @@
     }
     ICHECK(metadata[key].is<int64_t>());
     max_window_size_ = std::min(max_window_size_, metadata[key].get<int64_t>());
->>>>>>> eddc5b14
 
     if (metadata.count("prefill_chunk_size")) {
       ICHECK(metadata["prefill_chunk_size"].is<int64_t>());
       prefill_chunk_size_ =
           std::min(prefill_chunk_size_, metadata["prefill_chunk_size"].get<int64_t>());
     }
-<<<<<<< HEAD
-    if (metadata.count("sliding_window")) {
-      ICHECK(metadata["sliding_window"].is<int64_t>());
-      sliding_window_ = std::min(sliding_window_, metadata["sliding_window"].get<int64_t>());
-=======
     if (metadata.count("sliding_window_size")) {
       ICHECK(metadata["sliding_window_size"].is<int64_t>());
       sliding_window_size_ =
@@ -406,7 +365,6 @@
       ICHECK(metadata["sliding_window"].is<int64_t>());
       sliding_window_size_ =
           std::min(sliding_window_size_, metadata["sliding_window"].get<int64_t>());
->>>>>>> eddc5b14
     }
   }
 
@@ -476,8 +434,6 @@
       this->max_window_size_ =
           std::min(this->max_window_size_, config["max_window_size"].get<int64_t>());
     }
-<<<<<<< HEAD
-=======
     if (config.count("context_window_size")) {
       CHECK(config["context_window_size"].is<int64_t>());
       this->max_window_size_ =
@@ -494,32 +450,23 @@
           << "Need to specify chunk size if using sliding window attention.";
     }
     // to be removed after SLM migration
->>>>>>> eddc5b14
     if (config.count("sliding_window")) {
       CHECK(config["sliding_window"].is<int64_t>());
       CHECK(!config.count("max_window_size"))
           << "Cannot specify both sliding_window and max_window_size.";
-<<<<<<< HEAD
-      this->sliding_window_ = config["sliding_window"].get<int64_t>();
-      CHECK(this->sliding_window_ > 0) << "Sliding window size needs to be positive";
-=======
       this->sliding_window_size_ = config["sliding_window"].get<int64_t>();
       CHECK(this->sliding_window_size_ > 0 || this->sliding_window_size_ == -1)
           << "Sliding window size needs to be -1 or positive";
->>>>>>> eddc5b14
       CHECK(config.count("prefill_chunk_size"))
           << "Need to specify chunk size if using sliding window attention.";
     }
     if (config.count("prefill_chunk_size")) {
       CHECK(config["prefill_chunk_size"].is<int64_t>());
       this->prefill_chunk_size_ = config["prefill_chunk_size"].get<int64_t>();
-<<<<<<< HEAD
-=======
     }
     if (config.count("attention_sink_size")) {
       CHECK(config["attention_sink_size"].is<int64_t>());
       this->attention_sink_size_ = config["attention_sink_size"].get<int64_t>();
->>>>>>> eddc5b14
     }
     if (config.count("top_p")) {
       CHECK(config["top_p"].is<double>());
@@ -609,11 +556,7 @@
     // classes other than basic tvm runtime.
     this->ft_.Init(reload_lib, device_, this->num_shards_);
     UpdateConfigFromMetadata();
-<<<<<<< HEAD
-    if (this->sliding_window_ == -1) {
-=======
     if (this->sliding_window_size_ == -1) {
->>>>>>> eddc5b14
       CHECK(max_window_size_ != std::numeric_limits<int64_t>::max())
           << "Key \"max_window_size\" not found.";
     }
@@ -716,11 +659,7 @@
     std::string all_prompt = GetConcatPrompt(prompts, 0, 0);
     std::vector<int32_t> encoded = this->tokenizer_->Encode(all_prompt);
     tokens.insert(tokens.end(), encoded.begin(), encoded.end());
-<<<<<<< HEAD
-    if (this->sliding_window_ != -1 ||  // There is no max window size if we use sliding window
-=======
     if (this->sliding_window_size_ != -1 ||  // There is no max window size if we use sliding window
->>>>>>> eddc5b14
         this->total_seq_len_ + tokens.size() + gen_mean_gen_len < this->max_window_size_) {
       return tokens;
     }
@@ -944,8 +883,6 @@
             std::vector<int32_t>(prompt_tokens.begin() + begin, prompt_tokens.begin() + end);
         new_seq_len += static_cast<int64_t>(chunk.size());
         logits_on_device = this->ForwardTokens(chunk, new_seq_len);
-<<<<<<< HEAD
-=======
 
         // update window cache offset (prefill)
         if (this->sliding_window_size_ != -1) {
@@ -959,16 +896,11 @@
             sink_triggered_ = sliding_window_cache_offset_ >= attention_sink_size_;
           }
         }
->>>>>>> eddc5b14
       }
       ICHECK_EQ(new_seq_len, total_seq_len_ + token_len) << "Expect chunking process all tokens";
     } else {
       // Otherwise, prefill entire prompt at once.
-<<<<<<< HEAD
-      CHECK(sliding_window_ == -1) << "Expect chunking with sliding window attention";
-=======
       CHECK(sliding_window_size_ == -1) << "Expect chunking with sliding window attention";
->>>>>>> eddc5b14
       new_seq_len += token_len;
       logits_on_device = this->ForwardTokens(prompt_tokens, new_seq_len);
     }
@@ -1003,8 +935,6 @@
     NDArray logits_on_device = this->ForwardTokens({last_token}, total_seq_len_ + 1);
     total_seq_len_ += 1;
 
-<<<<<<< HEAD
-=======
     // update window cache offset (decoding)
     if (this->sliding_window_size_ != -1) {
       if (sink_triggered_) {
@@ -1016,7 +946,6 @@
       }
     }
 
->>>>>>> eddc5b14
     int32_t next_token = this->SampleTokenFromLogits(logits_on_device, generation_config);
 
     auto tend = std::chrono::high_resolution_clock::now();
@@ -1152,11 +1081,7 @@
       CHECK(generation_config["temperature"].is<double>());
       *gen_temperature = generation_config["temperature"].get<double>();
 
-<<<<<<< HEAD
-      *gen_temperature_arr = NDArray::Empty({}, DataType::Float(32), device_);
-=======
       *gen_temperature_arr = NDArray::Empty({1}, DataType::Float(32), device_);
->>>>>>> eddc5b14
       float temperature_cast = static_cast<float>(*gen_temperature);
       gen_temperature_arr->CopyFromBytes(&temperature_cast, sizeof(float));
     } else {
@@ -1327,13 +1252,8 @@
     }
     // max_window_size_ != -1 to handle
     // https://github.com/mlc-ai/mlc-llm/blob/main/mlc_llm/relax_model/rwkv.py#L588-L589
-<<<<<<< HEAD
-    // sliding_window_ == -1 to make sure we do not stop when using sliding window
-    else if (max_window_size_ != -1 && sliding_window_ == -1 &&
-=======
     // sliding_window_size_ == -1 to make sure we do not stop when using sliding window
     else if (max_window_size_ != -1 && sliding_window_size_ == -1 &&
->>>>>>> eddc5b14
              total_seq_len_ >= max_window_size_) {
       stop_triggered_ = true;
     }
@@ -1348,28 +1268,17 @@
     if (input_tokens.size() > 1 && ft_.prefill_func_.defined()) {
       ObjectRef input_data = ft_.CopyToWorker0(this->GetInputTokenNDArray(input_tokens));
       ShapeTuple cur_pos_shape = ShapeTuple({cur_pos});
-<<<<<<< HEAD
-      if (sliding_window_ == -1) {
-=======
       if (sliding_window_size_ == -1) {
->>>>>>> eddc5b14
         ret = ft_.prefill_func_(input_data, cur_pos_shape, kv_cache_, params_);
       } else {
         // Sliding window attention needs extra shape parameters
         int64_t seq_len = static_cast<int64_t>(input_tokens.size());
         // Number of elements in the cache
-<<<<<<< HEAD
-        int64_t cache_len = std::min(this->sliding_window_, cur_pos - seq_len);
-        ShapeTuple cache_len_shape = ShapeTuple({cache_len});
-        ShapeTuple kv_seq_len_shape = ShapeTuple({cache_len + seq_len});
-        ret = ft_.prefill_func_(input_data, cur_pos_shape, cache_len_shape, kv_seq_len_shape,
-=======
         int64_t cache_len = std::min(this->sliding_window_size_, cur_pos - seq_len);
         ShapeTuple cache_len_shape = ShapeTuple({cache_len});
         ShapeTuple kv_seq_len_shape = ShapeTuple({cache_len + seq_len});
         ShapeTuple cache_offset_shape = ShapeTuple({sliding_window_cache_offset_});
         ret = ft_.prefill_func_(input_data, cache_len_shape, kv_seq_len_shape, cache_offset_shape,
->>>>>>> eddc5b14
                                 kv_cache_, params_);
       }
     } else {
@@ -1385,28 +1294,17 @@
         }
         int64_t pos = cur_pos + i + 1 - input_tokens.size();
         ShapeTuple pos_shape = ShapeTuple({pos});
-<<<<<<< HEAD
-        if (sliding_window_ == -1) {
-=======
         if (sliding_window_size_ == -1) {
->>>>>>> eddc5b14
           ret = ft_.decode_func_(input_data, pos_shape, kv_cache_, params_);
         } else {
           // Sliding window attention needs extra shape parameters
           int64_t seq_len = static_cast<int64_t>(input_tokens.size());
           // Number of elements in the cache
-<<<<<<< HEAD
-          int64_t cache_len = std::min(this->sliding_window_, pos - seq_len);
-          ShapeTuple cache_len_shape = ShapeTuple({cache_len});
-          ShapeTuple kv_seq_len_shape = ShapeTuple({cache_len + seq_len});
-          ret = ft_.decode_func_(input_data, pos_shape, cache_len_shape, kv_seq_len_shape,
-=======
           int64_t cache_len = std::min(this->sliding_window_size_, pos - seq_len);
           ShapeTuple cache_len_shape = ShapeTuple({cache_len});
           ShapeTuple kv_seq_len_shape = ShapeTuple({cache_len + seq_len});
           ShapeTuple cache_offset_shape = ShapeTuple({sliding_window_cache_offset_});
           ret = ft_.decode_func_(input_data, cache_len_shape, kv_seq_len_shape, cache_offset_shape,
->>>>>>> eddc5b14
                                  kv_cache_, params_);
         }
       }
@@ -1433,9 +1331,6 @@
 
   NDArray Softmax(NDArray input, NDArray temperature_arr) {
     NDArray ret;
-<<<<<<< HEAD
-    ret = ft_.softmax_func_(input, temperature_arr);
-=======
     try {
       ret = ft_.softmax_func_(input, temperature_arr);
     } catch (const dmlc::Error& e) {
@@ -1446,7 +1341,6 @@
       temperature_arr = temperature_arr.CreateView({}, temperature_arr->dtype);
       ret = ft_.softmax_func_(input, temperature_arr);
     }
->>>>>>> eddc5b14
     return ret;
   }
 
@@ -1548,11 +1442,7 @@
   // max window size, mean and max generation length, sliding window
   // If we use sliding window, max window size is its default max() value
   int64_t max_window_size_{std::numeric_limits<int64_t>::max()}, mean_gen_len_{128},
-<<<<<<< HEAD
-      max_gen_len_{512}, sliding_window_{-1}, prefill_chunk_size_{-1};
-=======
       max_gen_len_{512}, sliding_window_size_{-1}, prefill_chunk_size_{-1}, attention_sink_size_{0};
->>>>>>> eddc5b14
   // size of the vocab table
   int64_t vocab_size_;
   // number of shards in distributed inference
