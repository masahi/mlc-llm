import math
from collections import defaultdict
from typing import Any, List, Optional

from ..engine import (
    RequestId,
    SequenceId,
    RequestState,
    get_prompt_sequence_id,
)


# The following implementation has become complicated mostly to support parallel sampling and
# SWA. vLLM uses more redundant representaion of block tables (prompt blocks are duplicated
# among all sequences, and circular buffering is realized by appending a block at index
# (pos // block_size) % block_sliding_window to the end of the block table list), but thanks
# to that parallel sampling with SWA was automatically supported when they introduced
# Mistral / SWA support.
#
# TODO(masahi): Consider adopting their representation if ours turns out to be too buggy (hopefully not)


class DecodeBlockTable:
    def __init__(
        self,
        prompt_blocks: list[int],
        num_prompt_tokens: int,
        block_size: int,
        block_sliding_window: Optional[int] = None,
        prompt_shared: bool = False,
    ):
        self.num_prompt_blocks = len(prompt_blocks)
        self.prompt_blocks = prompt_blocks  # immutable
        self.block_sliding_window = block_sliding_window
        self.prompt_shared = prompt_shared

        # Prompt blocks between [prompt_cursor, prompt_cursor_tail) are shared
        # with other sequences in a parallel-sampling request.

        if (
            self.block_sliding_window
            and self.num_prompt_blocks >= self.block_sliding_window
            and prompt_shared
        ):
            self.prompt_cursor = (
                num_prompt_tokens // block_size
            ) % block_sliding_window
            self.prompt_cursor_tail = self.prompt_cursor
        else:
            self.prompt_cursor = 0
            self.prompt_cursor_tail = self.num_prompt_blocks

        self.decode_blocks: list[int] = []

    def append(self, new_block_id: int):
        self.decode_blocks.append(new_block_id)

    def __len__(self):
        return self.num_prompt_blocks + len(self.decode_blocks)

    def __getitem__(self, index: int) -> int:
        if index == -1:
            if len(self.decode_blocks) == 0:
                return self.prompt_blocks[-1]

            return self.decode_blocks[-1]

        assert index >= 0

        if index < self.num_prompt_blocks:
            return self.prompt_blocks[index]

        return self.decode_blocks[index - self.num_prompt_blocks]

    def get_blocks(self) -> list[int]:
        if not self.block_sliding_window or not self.prompt_shared:
            return self.prompt_blocks + self.decode_blocks

        if self.prompt_cursor <= self.prompt_cursor_tail:
            return (
                self.prompt_blocks[self.prompt_cursor : self.prompt_cursor_tail]
                + self.decode_blocks
            )

        return (
            self.prompt_blocks[self.prompt_cursor :]
            + self.prompt_blocks[: self.prompt_cursor_tail]
            + self.decode_blocks
        )

    def replace_head_prompt_block_with(self, new_block):
        assert self.prompt_shared

        self.append(new_block)
        self.prompt_cursor += 1
        self.prompt_cursor %= self.num_prompt_blocks
        self.num_prompt_blocks -= 1

        if self.prompt_cursor == self.prompt_cursor_tail:
            # No more prompt blocks to be shared
            self.prompt_shared = False


class KVCacheInfo:
    def __init__(
        self,
        block_size: int
    ):
        self.block_size = block_size

        # SequenceId -> list[int]
        self.prompt_block_tables = defaultdict(list)  # type: ignore
        self.slot_mappings = defaultdict(list)  # type: ignore

        # The core data structure
        self.decode_block_tables: dict = dict[SequenceId, DecodeBlockTable]()

        # Record indices of blocks to copy after prefill in the format [src1, dst1, src2, dst2, ...]
        self.pending_copy_from_to: list[int] = []


class CacheManager:
    block_size: int = 16

    @staticmethod
    def get_cache_block_size(num_layers, num_heads, head_size):
        # Taken from vllm/worker/cache_engine.py
        key_cache_block = CacheManager.block_size * num_heads * head_size
        value_cache_block = key_cache_block
        total = num_layers * (key_cache_block + value_cache_block)
        dtype_size = 2  # fp16
        return dtype_size * total

    def __init__(
        self,
        num_blocks: int,
        sliding_window: Optional[int] = None,
    ):
        self.num_blocks = num_blocks
        self.free_blocks = list(range(num_blocks))
        self.kv_cache_info = KVCacheInfo(self.block_size)
        self.token_counts = dict[SequenceId, int]()

        if sliding_window:
            assert sliding_window % self.kv_cache_info.block_size == 0
            self.block_sliding_window = sliding_window // self.kv_cache_info.block_size
        else:
            self.block_sliding_window = None

        self.sliding_window = sliding_window

    def set_size(self, sequence_ids: List[SequenceId], target_sizes: List[int]):
        for id, size in zip(sequence_ids, target_sizes):
            num_needed_block = math.ceil(size / self.block_size)

            if self.block_sliding_window:
                num_needed_block = min(num_needed_block, self.block_sliding_window)

            if size == 0:
                if id in self.kv_cache_info.prompt_block_tables:
                    self.free_blocks.extend(self.kv_cache_info.prompt_block_tables[id])
                    del self.kv_cache_info.prompt_block_tables[id]
                elif id in self.kv_cache_info.decode_block_tables:
                    self.free_blocks.extend(
                        self.kv_cache_info.decode_block_tables[id].decode_blocks
                    )
                    del self.kv_cache_info.decode_block_tables[id]

                if id in self.kv_cache_info.slot_mappings:
                    del self.kv_cache_info.slot_mappings[id]

            elif id in self.kv_cache_info.decode_block_tables:
                decode_block_table = self.kv_cache_info.decode_block_tables[id]

                while len(decode_block_table) < num_needed_block:
                    # Need to allocate a new block for this request
                    assert len(self.free_blocks) > 0
                    decode_block_table.append(self.free_blocks.pop())

                prompt_seq_id = get_prompt_sequence_id(id.request_id)
                allocated_slot_counts = len(
                    self.kv_cache.slot_mappings[prompt_seq_id]
                ) + len(self.kv_cache.slot_mappings[id])

                for current_size in range(allocated_slot_counts + 1, size + 1):
                    pos = current_size - 1

                    def get_block_circular_index(token_pos):
                        assert self.block_sliding_window
                        return (
                            token_pos // self.block_size
                        ) % self.block_sliding_window

                    if (
                        decode_block_table.prompt_shared
                        and self.sliding_window
                        and current_size >= self.sliding_window
                    ):
                        # Parallel sampling + SWA case
                        if (
                            decode_block_table.prompt_cursor
                            == get_block_circular_index(pos)
                        ):
                            # This sequence is trying to overwrite a prompt block shared with other sequences.
                            assert (
                                len(self.free_blocks) > 0
                            ), "No more free block in the cache."

                            block_number = self.free_blocks.pop()
                            # Add a new decode block and advance the prompt cursor
                            decode_block_table.replace_head_prompt_block_with(
                                block_number
                            )
                        else:
                            # Write to the decode block allocated above
                            block_number = decode_block_table[-1]

                    else:
                        if self.block_sliding_window:
                            index = get_block_circular_index(pos)
                        else:
                            index = -1

                        block_number = decode_block_table[index]

<<<<<<< HEAD
                    block_offset = pos % self.block_size
                    slot = block_number * self.block_size + block_offset
                    self.kv_cache.slot_mappings[id].append(slot)
=======
                block_offset = pos % self.block_size
                slot = block_number * self.block_size + block_offset
                self.kv_cache_info.slot_mappings[id].append(slot)
>>>>>>> 2b3fcf0a

            elif id not in self.kv_cache_info.prompt_block_tables:
                assert (
                    len(self.free_blocks) >= num_needed_block
                ), "Not enough free blocks."

                for _ in range(num_needed_block):
                    self.kv_cache_info.prompt_block_tables[id].append(
                        self.free_blocks.pop()
                    )

                for block_idx in range(math.floor(size / self.block_size)):
                    if self.block_sliding_window:
                        block_idx %= self.block_sliding_window

                    block_number = self.kv_cache_info.prompt_block_tables[id][block_idx]
                    slots = [
                        block_number * self.block_size + block_offset
                        for block_offset in range(self.block_size)
                    ]
                    self.kv_cache_info.slot_mappings[id] += slots

                for i in range(len(self.kv_cache_info.slot_mappings[id]), size):
                    block_idx = i // self.block_size

                    if self.block_sliding_window:
                        block_idx %= self.block_sliding_window

                    block_number = self.kv_cache_info.prompt_block_tables[id][block_idx]
                    block_offset = i % self.block_size
                    slot = block_number * self.block_size + block_offset
                    self.kv_cache_info.slot_mappings[id].append(slot)

    def get_cache(self):
        return self.kv_cache_info

    def allocate(self, request_id: RequestId, num_tokens: int, num_sequences: int):
        """
        Allocate cache space for a prefill request, raise error if there is no space.
        """
        prompt_seq_id = get_prompt_sequence_id(request_id)
        self.set_size([prompt_seq_id], [num_tokens])

        last_block_partially_shared = num_sequences > 1 and (
            num_tokens % self.block_size != 0
        )

        if self.sliding_window:
            last_block_partially_shared &= num_tokens < self.sliding_window

        prompt_blocks = self.kv_cache_info.prompt_block_tables[prompt_seq_id]
        assert prompt_blocks

        prompt_shared = num_sequences > 1

        for i in range(num_sequences):
            decode_seq_id = SequenceId(request_id, i)
            self.token_counts[decode_seq_id] = num_tokens

            if not last_block_partially_shared:
                self.kv_cache_info.decode_block_tables[
                    decode_seq_id
                ] = DecodeBlockTable(
                    prompt_blocks,
                    num_tokens,
                    self.block_size,
                    self.block_sliding_window,
                    prompt_shared,
                )
            else:
                if i < num_sequences:
                    # Need to copy the last block in self.kv_cache_info.block_tables[prompt_seq_id]
                    self.kv_cache_info.decode_block_tables[
                        decode_seq_id
                    ] = DecodeBlockTable(
                        prompt_blocks[:-1],
                        num_tokens,
                        self.block_size,
                        self.block_sliding_window,
                        prompt_shared,
                    )
                    last_block_copy = self.free_blocks.pop()
                    self.kv_cache_info.decode_block_tables[decode_seq_id].append(
                        last_block_copy
                    )
                    self.kv_cache_info.pending_copy_from_to.extend(
                        [prompt_blocks[-1], last_block_copy]
                    )
                else:
                    # The last sequence can directly overwrite the last block without copying it,
                    # since other sequences have its own copy of the last block.
                    self.kv_cache_info.decode_block_tables[
                        decode_seq_id
                    ] = DecodeBlockTable(
                        prompt_blocks,
                        num_tokens,
                        self.block_size,
                        self.block_sliding_window,
                        prompt_shared,
                    )

    def extend(self, sequence_id: SequenceId, new_tokens: int):
        """
        Extend cache space for a sequence, raise error if there is no space.
        """
        allocated = self.token_counts[sequence_id]
        self.set_size([sequence_id], [allocated + new_tokens])
        self.token_counts[sequence_id] += new_tokens

    def free(self, sequence_id: SequenceId):
        """
        Free cache space for a sequence in a request.
        """
        if sequence_id in self.token_counts:
            del self.token_counts[sequence_id]
            self.set_size([sequence_id], [0])

    def free_request(self, state: RequestState):
        """
        Free cache space for all sequences in a request.
        """
        for gen_seq in state.generation_sequences:
            self.free(gen_seq.seq_id)

        prompt_seq_id = get_prompt_sequence_id(state.request_id)
        self.set_size([prompt_seq_id], [0])

    def get_kv_cache_size(self) -> int:
        """
        Return the size of the cache, in number of tokens.
        """
        return self.num_blocks * self.block_size

    def get_free_space(self) -> int:
        """
        Get available space of the cache.
        Return number of tokens that can be allocated for a new request.

        For paged KV cache, this ignores the remaining tokens in pages allocated
        for existing sequences, since they cannot be used for the new request.
        """
        return len(self.free_blocks) * self.block_size

    def get_max_new_tokens(self) -> int:
        """
        Get the maximum number of new tokens that can be extended for
        all sequences in the cache.

        For example, if the cache size is 16 tokens, with page size 1, and
        there are 3 sequences in the cache, each of them have 3 tokens cached,
        this method should return 2.

        It should return the result of `get_kv_cache_size` if there is
        no requests in the cache.
        """
        if not self.token_counts:
            return len(self.free_blocks) * self.block_size

        free_blocks_per_sequence = len(self.free_blocks) // len(self.token_counts)
        remaining_blocks = len(self.free_blocks) - free_blocks_per_sequence * len(
            self.token_counts
        )
        # For parallel sampling, the number of shared prompt tokens is divisible
        # by self.block_size (since the remainers are copied to each sequence).
        # So the following calculation does not overcount shared prompt tokens.
        remaining_tokens_in_last_block = [
            self.block_size - (tokens - 1) % self.block_size - 1
            for tokens in self.token_counts.values()
        ]

        return (
            free_blocks_per_sequence * self.block_size
            + sorted(remaining_tokens_in_last_block)[remaining_blocks]
        )<|MERGE_RESOLUTION|>--- conflicted
+++ resolved
@@ -223,15 +223,9 @@
 
                         block_number = decode_block_table[index]
 
-<<<<<<< HEAD
                     block_offset = pos % self.block_size
                     slot = block_number * self.block_size + block_offset
-                    self.kv_cache.slot_mappings[id].append(slot)
-=======
-                block_offset = pos % self.block_size
-                slot = block_number * self.block_size + block_offset
-                self.kv_cache_info.slot_mappings[id].append(slot)
->>>>>>> 2b3fcf0a
+                    self.kv_cache_info.slot_mappings[id].append(slot)
 
             elif id not in self.kv_cache_info.prompt_block_tables:
                 assert (
