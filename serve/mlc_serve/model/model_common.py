from typing import List, Optional, Union, Sequence

import structlog
import numpy as np
import torch
import tvm

from .paged_cache_manager import CacheManager
from ..engine import (
    get_prompt_sequence_id,
    PROMPT_SEQEUNCE_INDEX,
    SequenceId,
    RawLogprobsInfo,
)
from ..engine.model_module import (
    PrefillRequest,
    DecodeRequest,
    EvalMultiQueryRequest,
    RequestType,
    TextGenerationResult,
)
from .sampler import sample, adjust_logits, SamplingState, SamplingOutput


LOG = structlog.stdlib.get_logger(__name__)


def get_gpu_memory(gpu: int = 0) -> int:
    return torch.cuda.get_device_properties(gpu).total_memory


def get_num_cache_blocks(
<<<<<<< HEAD
    used_memory_bytes,
=======
    model,
    block_size,
    seq_lens,
>>>>>>> 5b573904
    num_layers,
    num_kv_heads,
    head_size,
    gpu_memory_utilization=0.9,  # the default used by vllm
):
    cache_block_size = CacheManager.get_cache_block_size(
        block_size, num_layers, num_kv_heads, head_size
    )
    total_vram = get_gpu_memory()
    return int(
        (total_vram * gpu_memory_utilization - used_memory_bytes) // cache_block_size
    )


def prepare_textgen_result(
    request: RequestType,
    new_token: List[int],
    sequence_id: SequenceId,
    logprob_info: Optional[List[Optional[RawLogprobsInfo]]],
    err_msg: Optional[str] = None,
) -> List[TextGenerationResult]:
    outputs = []
    if sequence_id.sequence_index == PROMPT_SEQEUNCE_INDEX:
        assert isinstance(request, PrefillRequest)
        for seq_id in range(request.num_sequence):
            outputs.append(
                TextGenerationResult(
                    sequence_id=SequenceId(sequence_id.request_id, seq_id),
                    generated_tokens=new_token,
                    error=err_msg,
                    logprob_info=logprob_info,
                )
            )
    else:
        outputs.append(
            TextGenerationResult(
                sequence_id=sequence_id,
                generated_tokens=new_token,
                error=err_msg,
                logprob_info=logprob_info,
            )
        )
    return outputs


def sample_from_logits(
    logits: Union[tvm.nd.NDArray, torch.Tensor],
    sequence_ids: List[SequenceId],
    requests: Sequence[RequestType],
    sampling_metadata: SamplingState,
    vocab_size: int,
    copy_stream: torch.cuda.Stream,
    torch_dtype: torch.dtype,
    torch_dev: str,
    past_decode_tokens: List[List[int]],
) -> List[TextGenerationResult]:
    batch_size = logits.shape[0]
    assert batch_size == len(requests)
    # Convert to torch tensors if logits are in tvm ndarray
    if isinstance(logits, tvm.nd.NDArray):
        logits = torch.from_dlpack(logits)

    # synchronization point for sampling tensors
    # wait until all the tensors are loaded on GPU
    torch.cuda.current_stream().wait_stream(copy_stream)

    # Logit processing for constraint sampling e.g., JSON Mode
    for i, (sequence_id, request) in enumerate(zip(sequence_ids, requests)):
        if request.sampling_params.logits_processor is not None:
            cs_input_ids = (
                request.token_ids if isinstance(request, DecodeRequest) else []
            )
            logits[i] = request.sampling_params.logits_processor(
                sequence_id, cs_input_ids, logits[i]
            )

    logits = adjust_logits(logits, sampling_metadata, vocab_size)
    outputs: List[TextGenerationResult] = []

    try:
        sampling_output: Optional[SamplingOutput] = sample(
            logits,
            sampling_metadata,
        )

        for i, (new_token, logprob_info) in enumerate(
            zip(sampling_output.next_tokens, sampling_output.logprob_infos)
        ):
            sequence_id = sequence_ids[i]
            request = requests[i]
            outputs.extend(
                prepare_textgen_result(
                    request,
                    [new_token],
                    sequence_id,
                    [logprob_info] if logprob_info else None,
                )
            )
    except RuntimeError:
        # Fallback to per-token sampling in case some logits values are corrupted.
        err_msg = (
            "Error from sampling: probability tensor contains either `inf`, `nan`"
            " or element < 0"
        )
        logits = torch.from_dlpack(logits)
        for i in range(batch_size):
            sequence_id = sequence_ids[i]
            logits_per_token = logits[i]
            sampling_param = sampling_metadata.sampling_params[i]
            past_decode_tokens_per_request = past_decode_tokens[i]
            # NOTE: Rerun the preparation for simplicity.
            # Assume this code path is taken rarely and the recomputation overhead is
            # marginal.
            with torch.cuda.stream(copy_stream):
                new_sampling_metadata = SamplingState.from_sampling_params(
                    [sampling_param],
                    [past_decode_tokens_per_request],
                    torch_dtype,
                    torch_dev,
                    vocab_size,
                )
            torch.cuda.current_stream().wait_stream(copy_stream)
            maybe_sampling_output: Optional[SamplingOutput] = sample(
                torch.unsqueeze(logits_per_token, 0),
                new_sampling_metadata,
                check_safety=True,
            )

            new_token = maybe_sampling_output.next_tokens[0]
            logprob_info = maybe_sampling_output.logprob_infos[0]
            # Valid sample
            request = requests[i]
            if maybe_sampling_output is not None:
                outputs.extend(
                    prepare_textgen_result(
                        request,
                        [new_token],
                        sequence_id,
                        [logprob_info] if logprob_info else None,
                    )
                )
            else:
                outputs.extend(
                    prepare_textgen_result(
                        request,
                        [],
                        sequence_id,
                        None,
                        err_msg,
                    )
                )

    return outputs


def prepare_inputs(
    sequence_ids,
    all_token_ids,
    prompt_lens,
    all_slot_mappings,
    all_decode_block_tables,
    sliding_window,
    is_prefill,
<<<<<<< HEAD
    for_vllm=False,
=======
    num_decode_query_tokens=1,
>>>>>>> 5b573904
):
    if for_vllm:
        torch_int_dtype = torch.long
    else:
        torch_int_dtype = torch.int

    block_tables = []
    seq_lens = []
    input_ids = []
    slot_mapping = []
    positions = []
    indices_within_window = []
    start_idx = 0
    max_prompt_len = -1
    max_context_len = -1

    for i, (sequence_id, token_ids) in enumerate(zip(sequence_ids, all_token_ids)):
        if is_prefill:
            prompt_len = len(token_ids)
            seq_lens.append(prompt_len)
            max_prompt_len = max(max_prompt_len, prompt_len)

            if for_vllm:
                input_ids.append(token_ids)
                positions.append(list(range(prompt_len)))
                slot_mapping.append(all_slot_mappings[sequence_id])
            else:
                input_ids += token_ids
                positions += range(prompt_len)
                slot_mapping += all_slot_mappings[sequence_id]

            if sliding_window:
                indices_within_window += range(
                    start_idx + max(0, prompt_len - sliding_window),
                    start_idx + prompt_len,
                )
                start_idx += prompt_len

        else:
            seq_len = prompt_lens[i] + len(token_ids)
<<<<<<< HEAD

            if for_vllm:
                input_ids.append([token_ids[-1]])
                positions.append([seq_len - 1])
                slot_mapping.append([all_slot_mappings[sequence_id][-1]])
            else:
                input_ids.append(token_ids[-1])
                positions.append(seq_len - 1)
                slot_mapping.append(all_slot_mappings[sequence_id][-1])
=======
            input_ids += token_ids[-num_decode_query_tokens:]

            for i in range(num_decode_query_tokens):
                positions.append(seq_len - (num_decode_query_tokens - i))

            slot_mapping += all_slot_mappings[sequence_id][-num_decode_query_tokens:]
>>>>>>> 5b573904

            block_table = all_decode_block_tables[sequence_id]
            block_tables.append(block_table.get_blocks())

            if sliding_window:
                seq_lens.append(min(seq_len, sliding_window))
            else:
                seq_lens.append(seq_len)

            max_context_len = max(max_context_len, seq_lens[-1])

    def _do_pad(
        x: List[List[int]],
        max_len: int,
        pad_val: int,
    ) -> List[List[int]]:
        def _pad_to_max(x: List[int], max_len: int, pad_val: int) -> List[int]:
            assert len(x) <= max_len
            return x + [pad_val] * (max_len - len(x))

        return [_pad_to_max(x_i, max_len, pad_val) for x_i in x]

    if for_vllm and is_prefill:
        input_ids = _do_pad(input_ids, max_prompt_len, 0)
        positions = _do_pad(positions, max_prompt_len, 0)
        slot_mapping = _do_pad(slot_mapping, max_prompt_len, -1)

    def to_torch(arr, torch_dtype):
        return torch.tensor(arr, dtype=torch_dtype, device="cuda")

    input_ids = to_torch(input_ids, torch_int_dtype)
    positions = to_torch(positions, torch_int_dtype)
    seq_lens = to_torch(seq_lens, torch.int)
    slot_mapping = to_torch(slot_mapping, torch_int_dtype)

    if is_prefill and sliding_window:
        indices_within_window = to_torch(indices_within_window, torch.int)
    else:
        indices_within_window = None

    if not is_prefill:
        max_block_table_len = (
            max_context_len + CacheManager.block_size - 1
        ) // CacheManager.block_size

        padded_block_tables = _do_pad(block_tables, max_block_table_len, 0)
        block_tables = to_torch(padded_block_tables, torch.int)
    else:
        block_tables = None

    return (
        input_ids,
        positions,
        seq_lens,
        slot_mapping,
        indices_within_window,
        block_tables,
    )


def prepare_multi_query_decode_inputs(
    requests: List[EvalMultiQueryRequest],
    all_slot_mappings,
    sliding_window,
    dev,
):
    seq_lens = []
    query_lens = []
    input_ids = []
    slot_mapping = []
    past_slot_mapping = []
    positions = []
    permute_map = []

    query_offset = sum([request.num_past_tokens for request in requests])
    past_offset = 0

    for request in requests:
        num_queries = request.queries.num_tokens
        query_lens.append(num_queries)
        input_ids += request.queries.token_ids
        positions += [request.num_past_tokens + i for i in range(num_queries)]

        prompt_seq_id = get_prompt_sequence_id(request.sequence_id.request_id)
        prompt_slot_mappings = all_slot_mappings[prompt_seq_id]

        if sliding_window and request.num_past_tokens + num_queries >= sliding_window:
            seq_lens.append(sliding_window)
            prompt_and_decode_slot_mappings = (
                prompt_slot_mappings + all_slot_mappings[request.sequence_id]
            )
            past_slot_mapping += prompt_and_decode_slot_mappings[
                request.num_past_tokens
                - (sliding_window - num_queries) : request.num_past_tokens
            ]
            slot_mapping += prompt_and_decode_slot_mappings[
                request.num_past_tokens : request.num_past_tokens + num_queries
            ]
        else:
            seq_lens.append(request.num_past_tokens + num_queries)

            if request.num_past_tokens < len(prompt_slot_mappings):
                raise RuntimeError(
                    "For EvalMultiQueryRequest, the number of past tokens"
                    "smaller than the prompt length is not supported for now."
                )
            elif request.num_past_tokens == len(prompt_slot_mappings):
                # The case for restoring an evicted parallel-sampling request
                past_slot_mapping += prompt_slot_mappings
                slot_mapping += all_slot_mappings[request.sequence_id][:num_queries]
            else:
                query_begin_offset = request.num_past_tokens - len(prompt_slot_mappings)
                past_slot_mapping += (
                    prompt_slot_mappings
                    + all_slot_mappings[request.sequence_id][:query_begin_offset]
                )
                slot_mapping += all_slot_mappings[request.sequence_id][
                    query_begin_offset : query_begin_offset + num_queries
                ]

        permute_map += list(
            range(past_offset, past_offset + request.num_past_tokens)
        ) + list(range(query_offset, query_offset + num_queries))

        query_offset += num_queries
        past_offset += request.num_past_tokens

    input_ids = tvm.nd.array(np.array(input_ids, dtype="int32"), dev)
    positions = tvm.nd.array(np.array(positions, dtype="int32"), dev)
    seq_lens = tvm.nd.array(np.array(seq_lens, dtype="int32"), dev)
    slot_mapping = tvm.nd.array(np.array(slot_mapping, dtype="int32"), dev)

    query_lens = tvm.nd.array(np.array(query_lens, dtype="int32"), dev)
    # TODO(masahi): These inputs need to be replaced by block_table when a proper attention kernel
    # becomes available.
    past_slot_mapping = tvm.nd.array(np.array(past_slot_mapping, dtype="int32"), dev)
    permute_map = tvm.nd.array(np.array(permute_map, dtype="int32"), dev)

    return (
        input_ids,
        positions,
        seq_lens,
        slot_mapping,
        query_lens,
        past_slot_mapping,
        permute_map,
    )<|MERGE_RESOLUTION|>--- conflicted
+++ resolved
@@ -30,13 +30,8 @@
 
 
 def get_num_cache_blocks(
-<<<<<<< HEAD
     used_memory_bytes,
-=======
-    model,
     block_size,
-    seq_lens,
->>>>>>> 5b573904
     num_layers,
     num_kv_heads,
     head_size,
@@ -200,11 +195,8 @@
     all_decode_block_tables,
     sliding_window,
     is_prefill,
-<<<<<<< HEAD
+    num_decode_query_tokens=1,
     for_vllm=False,
-=======
-    num_decode_query_tokens=1,
->>>>>>> 5b573904
 ):
     if for_vllm:
         torch_int_dtype = torch.long
@@ -245,24 +237,19 @@
 
         else:
             seq_len = prompt_lens[i] + len(token_ids)
-<<<<<<< HEAD
 
             if for_vllm:
+                assert num_decode_query_tokens == 1
                 input_ids.append([token_ids[-1]])
                 positions.append([seq_len - 1])
                 slot_mapping.append([all_slot_mappings[sequence_id][-1]])
             else:
-                input_ids.append(token_ids[-1])
-                positions.append(seq_len - 1)
-                slot_mapping.append(all_slot_mappings[sequence_id][-1])
-=======
-            input_ids += token_ids[-num_decode_query_tokens:]
-
-            for i in range(num_decode_query_tokens):
-                positions.append(seq_len - (num_decode_query_tokens - i))
-
-            slot_mapping += all_slot_mappings[sequence_id][-num_decode_query_tokens:]
->>>>>>> 5b573904
+                input_ids += token_ids[-num_decode_query_tokens:]
+
+                for i in range(num_decode_query_tokens):
+                    positions.append(seq_len - (num_decode_query_tokens - i))
+
+                slot_mapping += all_slot_mappings[sequence_id][-num_decode_query_tokens:]
 
             block_table = all_decode_block_tables[sequence_id]
             block_tables.append(block_table.get_blocks())
