from typing import List, Optional, Tuple, Union

import structlog
import numpy as np
import torch
import tvm

from .paged_cache_manager import CacheManager
from ..engine import (
    SamplingType,
    SamplingParams,
<<<<<<< HEAD
    get_prompt_sequence_id,
=======
    LOGPROB_TOP_K_MAX,
    RawLogprobsInfo,
    RawLogprobsInfos,
>>>>>>> 2b3fcf0a
)
from ..engine.model_module import MultiQueryDecodeRequest


LOG = structlog.stdlib.get_logger(__name__)


def get_gpu_memory(gpu: int = 0) -> int:
    return torch.cuda.get_device_properties(gpu).total_memory


def get_num_cache_blocks(
    model,
    seq_lens,
    num_layers,
    num_kv_heads,
    head_size,
    gpu_memory_utilization=0.9,  # the default used by vllm
):
    used_memory_bytes = model.profile_memory_usage(seq_lens)
    cache_block_size = CacheManager.get_cache_block_size(
        num_layers, num_kv_heads, head_size
    )
    total_vram = get_gpu_memory()
    return int(
        (total_vram * gpu_memory_utilization - used_memory_bytes) // cache_block_size
    )


def get_raw_logprob_info(
    logits,
    token_id,
    top_logprobs_num,
) -> RawLogprobsInfo:
    logprobs = torch.log_softmax(logits, dim=-1)
    res_logprob = logprobs[token_id]

    if top_logprobs_num == 0:
        top_logprobs = None
        top_tokens = None
    else:
        assert top_logprobs_num <= LOGPROB_TOP_K_MAX, "Invalid input top_logprobs"
        top_logprobs, top_tokens = torch.topk(
            logprobs, k=top_logprobs_num, dim=-1, largest=True, sorted=True
        )
        top_tokens=top_tokens.cpu().numpy()
        top_logprobs=top_logprobs.cpu().numpy()

    # Set to raw logprob info
    return RawLogprobsInfo(
        current_token_id=token_id,
        current_logprob=res_logprob,
        top_token_ids=top_tokens,
        top_logprobs=top_logprobs,
    )


def get_logprob_indices(
    sampling_params: List[SamplingParams],
    num_seq: int,
) -> Tuple[List[Tuple[int, int, int]], List[Tuple[int, int, int]]]:
    lgp_inds_greedy: List[Tuple[int, int, int]] = []
    lgp_inds_random: List[Tuple[int, int, int]] = []

    g_ind = 0
    r_ind = 0
    for i in range(num_seq):
        sampling_param = sampling_params[i]
        if sampling_param.sampling_type == SamplingType.RANDOM:
            if sampling_param.logprobs:
                lgp_inds_random.append((i, r_ind, sampling_param.top_logprobs))
            r_ind = r_ind + 1
        else:
            if sampling_param.logprobs:
                lgp_inds_greedy.append((i, g_ind, sampling_param.top_logprobs))
            g_ind = g_ind + 1

    return lgp_inds_greedy, lgp_inds_random


def get_raw_logprob_infos(
    logprob_infos: RawLogprobsInfos,
    indices: List[Tuple[int, int, int]],
    logits: torch.Tensor,
    token_ids: torch.Tensor,
) -> RawLogprobsInfos:
    for (i, ind, top_logprobs) in indices:
        logprob_infos[i] = get_raw_logprob_info(
            logits[ind],
            token_ids[ind],
            top_logprobs,
        )

    return logprob_infos


def check_logprob_infos(
    logprob_infos: RawLogprobsInfos,
) -> Optional[RawLogprobsInfos]:
    check = False
    for info in logprob_infos:
        if info is not None:
            check = True
            break
    if check:
        return logprob_infos
    return None


def _apply_top_p_top_k(logits, top_ps, top_ks):
    p = torch.tensor(top_ps, dtype=logits.dtype, device=logits.device)
    k = torch.tensor(top_ks, dtype=torch.int, device=logits.device)
    logits_sort, logits_idx = logits.sort(dim=-1, descending=True)

    # Apply top-p.
    probs_sort = logits_sort.softmax(dim=-1)
    probs_sum = probs_sort.cumsum(dim=-1)
    top_p_mask = (probs_sum - probs_sort) > p.unsqueeze(dim=1)
    logits_sort[top_p_mask] = -float("inf")

    # Apply top-k.
    # Create a mask for the top-k elements.
    top_k_mask = torch.arange(logits_idx.shape[-1], device=logits_idx.device)
    top_k_mask = top_k_mask.expand(logits_idx.shape[0], -1)
    top_k_mask = top_k_mask >= k.unsqueeze(dim=1)
    logits_sort[top_k_mask] = -float("inf")

    # Re-sort the probabilities.
    logits = torch.gather(logits_sort, dim=-1, index=torch.argsort(logits_idx, dim=-1))
    return logits


def sample(
    logits: Union[tvm.nd.NDArray, torch.Tensor],
    sampling_params: List[SamplingParams],
    vocab_size: int,
    check_safety=False,
) -> Optional[Tuple[np.ndarray, Optional[RawLogprobsInfos]]]:
    def _is_safe_to_sample(prob_like):
        return (
            torch.sum(torch.isnan(prob_like) | torch.isinf(prob_like) | (prob_like < 0))
            == 0
        )

    torch.cuda.nvtx.range_push(f"sample {logits.shape}")
    logits = torch.from_dlpack(logits)
    num_seq = len(sampling_params)

    mask_random_cpu = torch.tensor(
        [p.sampling_type == SamplingType.RANDOM for p in sampling_params],
        dtype=torch.bool,
    )
    mask_greedy_cpu = torch.logical_not(mask_random_cpu)
    if logits.device == torch.device("cpu"):
        mask_random_dvc = mask_random_cpu
        mask_greedy_dvc = mask_greedy_cpu
    else:  # gpu
        mask_random_dvc = mask_random_cpu.to(logits.device)
        mask_greedy_dvc = mask_greedy_cpu.to(logits.device)

    logits_greedy = logits[mask_greedy_dvc]

    logprob_infos: RawLogprobsInfos = [None] * num_seq
    lgp_inds_greedy, lgp_inds_random = get_logprob_indices(
        sampling_params,
        num_seq,
    )

    if logits_greedy.shape[0] > 0:
        res_greedy = torch.argmax(logits_greedy, -1).cpu().numpy()

        logprob_infos = get_raw_logprob_infos(
            logprob_infos,
            lgp_inds_greedy,
            logits_greedy,
            res_greedy,
        )

        # Case when there's only greedy sampling
        if logits_greedy.shape[0] == num_seq:
            torch.cuda.nvtx.range_pop()
            return res_greedy, check_logprob_infos(logprob_infos)

    temperatures = []
    top_ps = []
    top_ks = []
    divide_by_temperature = False
    do_top_p = False
    do_top_k = False

    for i in range(num_seq):
        param = sampling_params[i]
        freq = param.appeared_tokens_freq

        if param.sampling_type == SamplingType.RANDOM:
            temperatures.append(param.temperature)
            top_ps.append(param.top_p)
            top_ks.append(param.top_k if param.top_k != -1 else vocab_size)

            divide_by_temperature |= temperatures[-1] != 1.0
            do_top_p |= top_ps[-1] < 1.0
            do_top_k |= top_ks[-1] != vocab_size

            # TODO(vvchernov): need to strictly define order of using penalties and logit bias or
            # prohibit simultaneous using of them. At the latter case it can be LogitProcessor
            if (
                not param.presence_penalty == 0.0 or not param.frequency_penalty == 0
            ) and bool(freq):
                index = torch.from_numpy(np.array(list(freq.keys()))).to(
                    device=logits.device
                )
                src = (
                    torch.from_numpy(np.array(list(freq.values())))
                    .type_as(logits)
                    .to(device=logits.device)
                )
                logits[i][index] -= (
                    src * param.frequency_penalty + param.presence_penalty
                )

            if not param.repetition_penalty == 1.0 and bool(freq):
                index = torch.from_numpy(np.array(list(freq.keys()))).to(
                    device=logits.device
                )
                logits[i][index] /= param.repetition_penalty

            if param.logit_bias:
                logits[i][param.logit_bias_index] += (
                    torch.Tensor(param.logit_bias_value)
                    .type_as(logits)
                    .to(device=logits.device)
                )

    logits_random = logits[mask_random_dvc]

    if divide_by_temperature:
        t = torch.tensor(temperatures, dtype=logits.dtype, device=logits.device)
        logits_random.div_(t.unsqueeze(dim=1))

    if do_top_p or do_top_k:
        logits_random = _apply_top_p_top_k(logits_random, top_ps, top_ks)

    probs = torch.softmax(logits_random, dim=-1)

    if check_safety and not _is_safe_to_sample(probs):
        torch.cuda.nvtx.range_pop()
        return None

    res_random = torch.multinomial(probs, 1, True)[:, 0].cpu().numpy()

    logprob_infos = get_raw_logprob_infos(
        logprob_infos,
        lgp_inds_random,
        logits_random,
        res_random,
    )

    # Case when there's only random sampling
    if logits_random.shape[0] == num_seq:
        torch.cuda.nvtx.range_pop()
        return res_random, check_logprob_infos(logprob_infos)

    res = np.empty((num_seq,), dtype=np.int32)
    res[mask_random_cpu] = res_random

    if logits_greedy.shape[0] > 0:
        res[mask_greedy_cpu] = res_greedy

    torch.cuda.nvtx.range_pop()
    return res, check_logprob_infos(logprob_infos)


def prepare_inputs(
    sequence_ids,
    all_token_ids,
    prompt_lens,
    all_slot_mappings,
    all_decode_block_tables,
    sliding_window,
    is_prefill,
):
    block_tables = []
    seq_lens = []
    input_ids = []
    slot_mapping = []
    positions = []
    max_num_blocks_per_seq = 0
    indices_within_window = []
    start_idx = 0

    for i, (sequence_id, token_ids) in enumerate(zip(sequence_ids, all_token_ids)):
        if is_prefill:
            input_ids += token_ids
            prompt_len = len(token_ids)
            seq_lens.append(prompt_len)
            positions += range(prompt_len)
            slot_mapping += all_slot_mappings[sequence_id]

            if sliding_window:
                indices_within_window += range(
                    start_idx + max(0, prompt_len - sliding_window),
                    start_idx + prompt_len,
                )
                start_idx += prompt_len

        else:
            input_ids.append(token_ids[-1])
            seq_len = prompt_lens[i] + len(token_ids)
            positions.append(seq_len - 1)
            block_table = all_decode_block_tables[sequence_id]
            max_num_blocks_per_seq = max(max_num_blocks_per_seq, len(block_table))
            block_tables.append(block_table.get_blocks())
            slot_mapping.append(all_slot_mappings[sequence_id][-1])

            if sliding_window:
                seq_lens.append(min(seq_len, sliding_window))
            else:
                seq_lens.append(seq_len)

    def to_torch(arr, torch_dtype):
        return torch.tensor(arr, dtype=torch_dtype, device="cuda")

    input_ids = to_torch(input_ids, torch.int)
    positions = to_torch(positions, torch.int)
    seq_lens = to_torch(seq_lens, torch.int)
    slot_mapping = to_torch(slot_mapping, torch.int)

    if is_prefill and sliding_window:
        indices_within_window = to_torch(indices_within_window, torch.int)
    else:
        indices_within_window = None

    if not is_prefill:

        def _pad_to_max(x: List[int], max_len: int) -> List[int]:
            return x + [0] * (max_len - len(x))

        padded_block_tables = [
            _pad_to_max(block_table, max_num_blocks_per_seq)
            for block_table in block_tables
        ]
        block_tables = to_torch(padded_block_tables, torch.int)
    else:
        block_tables = None

    return (
        input_ids,
        positions,
        seq_lens,
        slot_mapping,
        indices_within_window,
        block_tables,
    )


def prepare_multi_query_decode_inputs(
    requests: List[MultiQueryDecodeRequest],
    all_slot_mappings,
    sliding_window,
    dev,
):
    seq_lens = []
    query_lens = []
    input_ids = []
    slot_mapping = []
    past_slot_mapping = []
    positions = []
    permute_map = []

    query_offset = sum([request.num_past_tokens for request in requests])
    past_offset = 0

    for request in requests:
        num_queries = request.queries.num_tokens
        query_lens.append(num_queries)
        input_ids += request.queries.token_ids
        positions += [request.num_past_tokens + i for i in range(num_queries)]

        prompt_seq_id = get_prompt_sequence_id(request.sequence_id.request_id)
        prompt_slot_mappings = all_slot_mappings[prompt_seq_id]

        if sliding_window and request.num_past_tokens + num_queries >= sliding_window:
            seq_lens.append(sliding_window)
            prompt_and_decode_slot_mappings = (
                prompt_slot_mappings + all_slot_mappings[request.sequence_id]
            )
            past_slot_mapping += prompt_and_decode_slot_mappings[
                request.num_past_tokens
                - (sliding_window - num_queries) : request.num_past_tokens
            ]
            slot_mapping += prompt_and_decode_slot_mappings[
                request.num_past_tokens : request.num_past_tokens + num_queries
            ]
        else:
            seq_lens.append(request.num_past_tokens + num_queries)

            if request.num_past_tokens < len(prompt_slot_mappings):
                raise RuntimeError(
                    "For MultiQueryDecodeRequest, the number of past tokens"
                    "smaller than the prompt length is not supported for now."
                )
            elif request.num_past_tokens == len(prompt_slot_mappings):
                # The case for restoring an evicted parallel-sampling request
                past_slot_mapping += prompt_slot_mappings
                slot_mapping += all_slot_mappings[request.sequence_id][:num_queries]
            else:
                query_begin_offset = request.num_past_tokens - len(prompt_slot_mappings)
                past_slot_mapping += (
                    prompt_slot_mappings
                    + all_slot_mappings[request.sequence_id][:query_begin_offset]
                )
                slot_mapping += all_slot_mappings[request.sequence_id][
                    query_begin_offset : query_begin_offset + num_queries
                ]

        permute_map += list(
            range(past_offset, past_offset + request.num_past_tokens)
        ) + list(range(query_offset, query_offset + num_queries))

        query_offset += num_queries
        past_offset += request.num_past_tokens

    input_ids = tvm.nd.array(np.array(input_ids, dtype="int32"), dev)
    positions = tvm.nd.array(np.array(positions, dtype="int32"), dev)
    seq_lens = tvm.nd.array(np.array(seq_lens, dtype="int32"), dev)
    slot_mapping = tvm.nd.array(np.array(slot_mapping, dtype="int32"), dev)

    query_lens = tvm.nd.array(np.array(query_lens, dtype="int32"), dev)
    # TODO(masahi): These inputs need to be replaced by block_table when a proper attention kernel
    # becomes available.
    past_slot_mapping = tvm.nd.array(np.array(past_slot_mapping, dtype="int32"), dev)
    permute_map = tvm.nd.array(np.array(permute_map, dtype="int32"), dev)

    return (
        input_ids,
        positions,
        seq_lens,
        slot_mapping,
        query_lens,
        past_slot_mapping,
        permute_map,
    )<|MERGE_RESOLUTION|>--- conflicted
+++ resolved
@@ -9,13 +9,10 @@
 from ..engine import (
     SamplingType,
     SamplingParams,
-<<<<<<< HEAD
     get_prompt_sequence_id,
-=======
     LOGPROB_TOP_K_MAX,
     RawLogprobsInfo,
     RawLogprobsInfos,
->>>>>>> 2b3fcf0a
 )
 from ..engine.model_module import MultiQueryDecodeRequest
 
