--- conflicted
+++ resolved
@@ -144,26 +144,14 @@
             # NOTE: Rerun the preparation for simplicity.
             # Assume this code path is taken rarely and the recomputation overhead is
             # marginal.
-<<<<<<< HEAD
             new_sampling_state = SamplingState.from_sampling_params(
                 [sampling_param],
                 [past_decode_tokens_per_request],
+                [prompt_mask],
                 torch_dtype,
                 torch_dev,
                 vocab_size,
             )
-=======
-            with torch.cuda.stream(copy_stream):
-                new_sampling_state = SamplingState.from_sampling_params(
-                    [sampling_param],
-                    [past_decode_tokens_per_request],
-                    [prompt_mask],
-                    torch_dtype,
-                    torch_dev,
-                    vocab_size,
-                )
-            torch.cuda.current_stream().wait_stream(copy_stream)
->>>>>>> abe93a1d
             maybe_sampling_output: Optional[SamplingOutput] = sample(
                 torch.unsqueeze(logits_per_token, 0),
                 new_sampling_state,
