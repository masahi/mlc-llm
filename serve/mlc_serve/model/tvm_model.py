import math
import os
from typing import List, Tuple

import structlog
import numpy as np
import torch
import tvm
from tvm import relax
from tvm.runtime import disco as di

from .base import ModelArtifactConfig
from .paged_cache_manager import KVCacheInfo, CacheManager
from .model_common import (
    sample_from_logits,
    prepare_inputs,
    prepare_multi_query_decode_inputs,
    get_num_cache_blocks,
)

from ..engine import (
    get_prompt_sequence_id,
    MLCServeEngineConfig,
)
from ..engine.model_module import (
    DecodeRequest,
    DraftTokens,
    EvalMultiQueryRequest,
    PrefillRequest,
    RequestsType,
    TextGenerationResult,
    TextGenerator,
)

LOG = structlog.stdlib.get_logger(__name__)


def load_disco_module(artifact_path, lib_path, num_shards):
    sess = di.ProcessSession(num_workers=num_shards, entrypoint="tvm.exec.disco_worker")
    devices = range(num_shards)
    sess.init_ccl("nccl", *devices)
    module = sess.load_vm_module(lib_path)

    loader_create = sess.get_global_func("runtime.disco.ShardLoader")
    metadata_path = os.path.join(artifact_path, "params", "ndarray-cache.json")
    with open(metadata_path, "r", encoding="utf-8") as f:
        ndarray_cache_metadata = f.read()

    loader = loader_create(metadata_path, ndarray_cache_metadata, "", module)
    loader_load = sess.get_global_func("runtime.disco.ShardLoaderLoadAllPresharded")
    params = loader_load(loader)

    return module, params, sess


def copy_to_worker_0(sess: di.Session, host_array):
    x_array = sess.empty(host_array.shape, host_array.dtype)
    sess.copy_to_worker_0(host_array, x_array)
    return x_array


def broadcast_from_worker_0(sess: di.Session, src, shape, dtype):
    dst = sess.empty(shape, dtype)
    sess.broadcast_from_worker0(src, dst)
    return dst


def get_tvm_model(config, dev):
    LOG.info(f"Loading parameters from {config.model_artifact_path}.")
    lib_path = os.path.join(config.model_artifact_path, config.library_name)

    if config.num_shards == 1:
        ex = tvm.runtime.load_module(lib_path)
        vm = relax.VirtualMachine(ex, dev)

        from tvm.contrib import tvmjs  # pylint: disable=import-outside-toplevel

        _params, _meta = tvmjs.load_ndarray_cache(
            f"{config.model_artifact_path}/params", dev
        )
        params = []
        for i in range(_meta["ParamSize"]):
            params.append(_params[f"param_{i}"])

        return vm.module, params, None

    return load_disco_module(config.model_artifact_path, lib_path, config.num_shards)


def _prepare_inputs(
    sequence_ids,
    all_token_ids,
    prompt_lens,
    all_slot_mappings,
    all_decode_block_tables,
    sliding_window,
    is_prefill,
    num_decode_query_tokens=1,
):
    (
        input_ids,
        positions,
        seq_lens,
        slot_mapping,
        indices_within_window,
        block_tables,
    ) = prepare_inputs(
        sequence_ids,
        all_token_ids,
        prompt_lens,
        all_slot_mappings,
        all_decode_block_tables,
        sliding_window,
        is_prefill,
        num_decode_query_tokens,
    )

    if block_tables is not None:
        block_tables = tvm.nd.from_dlpack(block_tables)
    if indices_within_window is not None:
        indices_within_window = tvm.nd.from_dlpack(indices_within_window)

    if not is_prefill and num_decode_query_tokens > 1:
        input_ids = torch.reshape(input_ids, (-1, num_decode_query_tokens))

    return (
        tvm.nd.from_dlpack(input_ids),
        tvm.nd.from_dlpack(positions),
        tvm.nd.from_dlpack(seq_lens),
        tvm.nd.from_dlpack(slot_mapping),
        indices_within_window,
        block_tables,
    )


class Model:
    def __init__(
        self,
        config: ModelArtifactConfig,
        dev: tvm.runtime.Device,
        block_size: int,
        copy_blocks_func_name: str,
    ):
        self.mod, self.params, self.disco_session = get_tvm_model(config, dev)
        self.dev = dev
        self.vocab_size = config.vocab_size
        self.sliding_window = config.sliding_window
        self.num_shards = config.num_shards

        if self.sliding_window:
            self.block_sliding_window = self.sliding_window // block_size
        else:
            self.block_sliding_window = None

        if self.disco_session:
            self.copy_cache_blocks_func = self.disco_session.get_global_func(
                "tvm.contrib.vllm.copy_blocks"
            )
        else:
            self.copy_cache_blocks_func = tvm.get_global_func(
                copy_blocks_func_name,
            )

        self.cache_blocks = None

    def get_used_memory(self):
        if self.disco_session:
            params = self.params.debug_get_from_remote(0)

            get_used_memory_func = self.disco_session.get_global_func(
                "vm.memory_manager.get_used_memory"
            )
            # For Disco, we explicitly query the device 0.
            peak_memory = get_used_memory_func(
                tvm.device("cuda", 0)
            ).debug_get_from_remote(0)

            # TODO: temp hack to switch the VM allocator to eager recycling mode on all devices
            for i in range(1, self.num_shards):
                get_used_memory_func(tvm.device("cuda", i)).debug_get_from_remote(i)
        else:
            params = self.params

            get_used_memory_func = tvm.get_global_func(
                "vm.memory_manager.get_used_memory"
            )
            peak_memory = get_used_memory_func(self.dev)

        param_bytes = sum(
            math.prod(param.shape) * np.dtype(param.dtype).itemsize for param in params
        )

        return peak_memory + param_bytes

    def profile_memory_usage(self, seq_lens):
        input_ids = [0] * sum(seq_lens)
        positions = []

        for s in seq_lens:
            positions += range(s)

        input_ids = tvm.nd.array(np.array(input_ids, dtype="int32"), self.dev)
        positions = tvm.nd.array(np.array(positions, dtype="int32"), self.dev)
        seq_lens = tvm.nd.array(np.array(seq_lens, dtype="int32"), self.dev)

        if self.disco_session:
            input_ids = copy_to_worker_0(self.disco_session, input_ids)
            positions = copy_to_worker_0(self.disco_session, positions)
            seq_lens = copy_to_worker_0(self.disco_session, seq_lens)

        self.mod["evaluate"](input_ids, positions, seq_lens, self.params)

        return self.get_used_memory()

    def generate_multi_query(
        self,
        requests: List[EvalMultiQueryRequest],
        cache: KVCacheInfo,
    ) -> List[TextGenerationResult]:
        sequence_ids = []
        last_query_offsets: List[int] = []
        for request in requests:
            assert not isinstance(request.queries, DraftTokens)
            sequence_ids.append(request.sequence_id)

            if len(last_query_offsets) == 0:
                last_query_offsets.append(request.queries.num_tokens - 1)
            else:
                last_query_offsets.append(
                    last_query_offsets[-1] + request.queries.num_tokens
                )

        (
            input_ids,
            positions,
            seq_lens,
            slot_mapping,
            query_lens,
            past_slot_mapping,
            permute_map,
        ) = prepare_multi_query_decode_inputs(
            requests,
            cache.slot_mappings,
            None,
            self.dev,
        )

        torch.cuda.nvtx.range_push(f"forward multi-query decode {input_ids.shape}")

        if self.disco_session:
            input_ids = copy_to_worker_0(self.disco_session, input_ids)
            positions = copy_to_worker_0(self.disco_session, positions)
            seq_lens = copy_to_worker_0(self.disco_session, seq_lens)
            slot_mapping = copy_to_worker_0(self.disco_session, slot_mapping)
            query_lens = copy_to_worker_0(self.disco_session, query_lens)
            past_slot_mapping = copy_to_worker_0(self.disco_session, past_slot_mapping)
            permute_map = copy_to_worker_0(self.disco_session, permute_map)

        out = self.mod["evaluate_multi_query"](
            input_ids,
            positions,
            seq_lens,
            self.cache_blocks,
            slot_mapping,
            query_lens,
            past_slot_mapping,
            permute_map,
            self.params,
        )

        if self.disco_session:
            logits, _ = out.debug_get_from_remote(0)
        else:
            logits = out[0]

        torch.cuda.synchronize()
        torch.cuda.nvtx.range_pop()

        last_query_logits = torch.from_dlpack(logits)[last_query_offsets]

        return sample_from_logits(
            last_query_logits, sequence_ids, requests, self.vocab_size
        )

    def generate(
        self,
        requests: RequestsType,
        cache: KVCacheInfo,
    ) -> List[TextGenerationResult]:
        if len(requests) == 0:
            return []

        is_prefill = isinstance(requests[0], PrefillRequest)
        is_multi_query_decode = isinstance(requests[0], EvalMultiQueryRequest)

        if is_multi_query_decode:
            return self.generate_multi_query(requests, cache)  # type: ignore

        # Prefill or decode
        all_token_ids = []
        sequence_ids = []
        prompt_lens = []
<<<<<<< HEAD
        num_sequences = []
        # TODO(masahi, yelite): Update this when a new request type for speculative decoding
        # is implemented.
        num_decode_query_tokens = 1
=======
>>>>>>> c36d47c1

        for request in requests:
            if isinstance(request, PrefillRequest):
                sequence_ids.append(get_prompt_sequence_id(request.request_id))
            elif isinstance(request, DecodeRequest):
                sequence_ids.append(request.sequence_id)
                prompt_lens.append(request.prompt_token_counts)

            assert not isinstance(request, EvalMultiQueryRequest)
            all_token_ids.append(request.token_ids)

        (
            input_ids,
            positions,
            seq_lens,
            slot_mapping,
            indices_within_window,
            block_tables,
        ) = _prepare_inputs(
            sequence_ids,
            all_token_ids,
            prompt_lens,
            cache.slot_mappings,
            cache.decode_block_tables,
            self.sliding_window,
            is_prefill,
            num_decode_query_tokens,
        )

        input_shape = input_ids.shape

        if self.disco_session:
            input_ids = copy_to_worker_0(self.disco_session, input_ids)
            positions = copy_to_worker_0(self.disco_session, positions)
            seq_lens = copy_to_worker_0(self.disco_session, seq_lens)
            slot_mapping = copy_to_worker_0(self.disco_session, slot_mapping)

        if is_prefill:
            torch.cuda.nvtx.range_push(f"forward prefill {input_shape}")

            if self.sliding_window:
                if self.disco_session:
                    indices_within_window = copy_to_worker_0(
                        self.disco_session, indices_within_window
                    )

                out = self.mod["prefill"](
                    input_ids,
                    positions,
                    seq_lens,
                    self.cache_blocks,
                    slot_mapping,
                    indices_within_window,
                    self.params,
                )
            else:
                out = self.mod["prefill"](
                    input_ids,
                    positions,
                    seq_lens,
                    self.cache_blocks,
                    slot_mapping,
                    self.params,
                )
        else:
            torch.cuda.nvtx.range_push(f"forward decode {input_shape}")

            if self.disco_session:
                block_tables = copy_to_worker_0(self.disco_session, block_tables)

            if num_decode_query_tokens is not None and num_decode_query_tokens > 1:
                out = self.mod["decode_multi_query"](
                    input_ids,
                    positions,
                    seq_lens,
                    self.cache_blocks,
                    slot_mapping,
                    block_tables,
                    self.params,
                )
            else:
                out = self.mod["decode"](
                    input_ids,
                    positions,
                    seq_lens,
                    self.cache_blocks,
                    slot_mapping,
                    block_tables,
                    self.params,
                )

        if self.disco_session:
            logits, _ = out.debug_get_from_remote(0)
        else:
            logits = out[
                0
            ]  # Ignore returned KV cache since it is updated in-place anyway.

        torch.cuda.synchronize()
        torch.cuda.nvtx.range_pop()

        if is_prefill and cache.pending_copy_from_to:
            block_mapping = tvm.nd.array(
                np.array(cache.pending_copy_from_to, dtype="int64")
            )

            if self.disco_session:
                block_mapping = broadcast_from_worker_0(
                    self.disco_session,
                    copy_to_worker_0(self.disco_session, block_mapping),
                    block_mapping.shape,
                    "int64",
                )

            self.copy_cache_blocks_func(self.cache_blocks, block_mapping)
            cache.pending_copy_from_to = []

<<<<<<< HEAD
        if len(logits.shape) == 3:
            # TODO(masahi, yelite): Proper logic for handling multi-query logits (speculative decoding).
            return []

        try:
            next_tokens, logprob_infos = sample(logits, sampling_params, self.vocab_size)
            assert next_tokens is not None
            outputs = []
            for i, (sequence_id, new_token) in enumerate(
                zip(sequence_ids, next_tokens)
            ):
                if not new_token in requests[i].sampling_params.appeared_tokens_freq:
                    requests[i].sampling_params.appeared_tokens_freq[new_token] = 0
                requests[i].sampling_params.appeared_tokens_freq[new_token] += 1
                if sequence_id.sequence_index == PROMPT_SEQEUNCE_INDEX:
                    for seq_id in range(num_sequences[i]):
                        outputs.append(
                            TextGenerationResult(
                                sequence_id=SequenceId(sequence_id.request_id, seq_id),
                                generated_tokens=[new_token],
                                error=None,
                                logprob_info=get_logprob_infos(i, logprob_infos),
                            )
                        )
                else:
                    outputs.append(
                        TextGenerationResult(
                            sequence_id=sequence_id,
                            generated_tokens=[new_token],
                            error=None,
                            logprob_info=get_logprob_infos(i, logprob_infos),
                        )
                    )

            return outputs
        except RuntimeError:
            # Fallback to per-token sampling in case some logits values are corrupted.
            outputs = []
            err_msg = (
                "Error from sampling: probability tensor contains either `inf`, `nan`"
                " or element < 0"
            )

            for i, (sequence_id, logits_per_token, sampling_param) in enumerate(
                zip(sequence_ids, torch.from_dlpack(logits), sampling_params)
            ):
                maybe_new_token, logprob_infos = sample(
                    torch.unsqueeze(logits_per_token, 0),
                    [sampling_param],
                    self.vocab_size,
                    check_safety=True,
                )

                if maybe_new_token is not None:
                    new_token = maybe_new_token[0]
                    if (
                        not new_token
                        in requests[i].sampling_params.appeared_tokens_freq
                    ):
                        requests[i].sampling_params.appeared_tokens_freq[new_token] = 0
                    requests[i].sampling_params.appeared_tokens_freq[new_token] += 1
                    if sequence_id.sequence_index == PROMPT_SEQEUNCE_INDEX:
                        for seq_id in range(num_sequences[i]):
                            outputs.append(
                                TextGenerationResult(
                                    sequence_id=SequenceId(
                                        sequence_id.request_id, seq_id
                                    ),
                                    generated_tokens=[new_token],  # type: ignore
                                    error=None,
                                    logprob_info=get_logprob_infos(0, logprob_infos),
                                )
                            )
                    else:
                        outputs.append(
                            TextGenerationResult(
                                sequence_id=sequence_id,
                                generated_tokens=[new_token],  # type: ignore
                                error=None,
                                logprob_info=get_logprob_infos(0, logprob_infos),
                            )
                        )
                else:
                    if sequence_id.sequence_index == PROMPT_SEQEUNCE_INDEX:
                        for seq_id in range(num_sequences[i]):
                            outputs.append(
                                TextGenerationResult(
                                    sequence_id=SequenceId(
                                        sequence_id.request_id, seq_id
                                    ),
                                    generated_tokens=[],
                                    error=err_msg,
                                    logprob_info=get_logprob_infos(0, logprob_infos),
                                )
                            )
                    else:
                        outputs.append(
                            TextGenerationResult(
                                sequence_id=sequence_id,
                                generated_tokens=[],
                                error=err_msg,
                                logprob_info=get_logprob_infos(0, logprob_infos),
                            )
                        )

            return outputs
=======
        return sample_from_logits(logits, sequence_ids, requests, self.vocab_size)
>>>>>>> c36d47c1


def init_tvm_model(
    model_artifact_config: ModelArtifactConfig, engine_config: MLCServeEngineConfig
) -> Tuple[TextGenerator, CacheManager]:
    dev = tvm.device("cuda", 0)

    num_kv_heads = (
        model_artifact_config.num_key_value_heads // model_artifact_config.num_shards
    )
    head_size = (
        model_artifact_config.hidden_size // model_artifact_config.num_attention_heads
    )

    if model_artifact_config.paged_kv_cache_type == "flash-decoding":
        allocate_func_name = "tvm.contrib.flash_attn.allocate_kv_cache"
        copy_blocks_func_name = "tvm.contrib.flash_attn.copy_blocks"
        # This needs to match with the model definition in llama_batched_vllm.py
        if head_size <= 64:
            block_size = 256
        elif head_size <= 128:
            block_size = 128
        else:
            block_size = 64
    else:
        allocate_func_name = "tvm.contrib.vllm.allocate_kv_cache"
        copy_blocks_func_name = "tvm.contrib.vllm.copy_blocks"
        block_size = 16

    model = Model(model_artifact_config, dev, block_size, copy_blocks_func_name)

    if model_artifact_config.num_shards > 1:
        model.disco_session.sync_worker_0()

    if engine_config.max_num_batched_tokens > 0:
        LOG.info("Running memory profiling.")
        num_blocks = get_num_cache_blocks(
            model,
            block_size,
            [1] * engine_config.max_num_batched_tokens,
            model_artifact_config.num_hidden_layers,
            num_kv_heads,
            head_size,
        )
    else:
        num_blocks = 500

    num_cache_slots = num_blocks * block_size

    if num_cache_slots <= engine_config.max_num_batched_tokens:
        raise RuntimeError(
            f"max_num_batched_tokens = {engine_config.max_num_batched_tokens} but"
            f" only {num_blocks} cache blocks can be allocated. The number of"
            f" available cache slots is {num_cache_slots}, not enough for"
            f" {engine_config.max_num_batched_tokens} tokens. Try reducing"
            " --max_num_batched_tokens."
        )

    LOG.info(f"Using {num_blocks} cache blocks.")

    if model.disco_session:
        init_cache_func = model.disco_session.get_global_func(allocate_func_name)
    else:
        init_cache_func = tvm.get_global_func(allocate_func_name)

    model.cache_blocks = init_cache_func(
        head_size,
        model_artifact_config.num_hidden_layers,
        num_kv_heads,
        block_size,
        num_blocks,
    )

    cache_manager = CacheManager(
        num_blocks,
        block_size,
        model_artifact_config.sliding_window,
    )

    LOG.info("Allocated KV cache blocks.")

    return model, cache_manager<|MERGE_RESOLUTION|>--- conflicted
+++ resolved
@@ -300,13 +300,10 @@
         all_token_ids = []
         sequence_ids = []
         prompt_lens = []
-<<<<<<< HEAD
         num_sequences = []
         # TODO(masahi, yelite): Update this when a new request type for speculative decoding
         # is implemented.
         num_decode_query_tokens = 1
-=======
->>>>>>> c36d47c1
 
         for request in requests:
             if isinstance(request, PrefillRequest):
@@ -424,116 +421,11 @@
             self.copy_cache_blocks_func(self.cache_blocks, block_mapping)
             cache.pending_copy_from_to = []
 
-<<<<<<< HEAD
         if len(logits.shape) == 3:
             # TODO(masahi, yelite): Proper logic for handling multi-query logits (speculative decoding).
             return []
 
-        try:
-            next_tokens, logprob_infos = sample(logits, sampling_params, self.vocab_size)
-            assert next_tokens is not None
-            outputs = []
-            for i, (sequence_id, new_token) in enumerate(
-                zip(sequence_ids, next_tokens)
-            ):
-                if not new_token in requests[i].sampling_params.appeared_tokens_freq:
-                    requests[i].sampling_params.appeared_tokens_freq[new_token] = 0
-                requests[i].sampling_params.appeared_tokens_freq[new_token] += 1
-                if sequence_id.sequence_index == PROMPT_SEQEUNCE_INDEX:
-                    for seq_id in range(num_sequences[i]):
-                        outputs.append(
-                            TextGenerationResult(
-                                sequence_id=SequenceId(sequence_id.request_id, seq_id),
-                                generated_tokens=[new_token],
-                                error=None,
-                                logprob_info=get_logprob_infos(i, logprob_infos),
-                            )
-                        )
-                else:
-                    outputs.append(
-                        TextGenerationResult(
-                            sequence_id=sequence_id,
-                            generated_tokens=[new_token],
-                            error=None,
-                            logprob_info=get_logprob_infos(i, logprob_infos),
-                        )
-                    )
-
-            return outputs
-        except RuntimeError:
-            # Fallback to per-token sampling in case some logits values are corrupted.
-            outputs = []
-            err_msg = (
-                "Error from sampling: probability tensor contains either `inf`, `nan`"
-                " or element < 0"
-            )
-
-            for i, (sequence_id, logits_per_token, sampling_param) in enumerate(
-                zip(sequence_ids, torch.from_dlpack(logits), sampling_params)
-            ):
-                maybe_new_token, logprob_infos = sample(
-                    torch.unsqueeze(logits_per_token, 0),
-                    [sampling_param],
-                    self.vocab_size,
-                    check_safety=True,
-                )
-
-                if maybe_new_token is not None:
-                    new_token = maybe_new_token[0]
-                    if (
-                        not new_token
-                        in requests[i].sampling_params.appeared_tokens_freq
-                    ):
-                        requests[i].sampling_params.appeared_tokens_freq[new_token] = 0
-                    requests[i].sampling_params.appeared_tokens_freq[new_token] += 1
-                    if sequence_id.sequence_index == PROMPT_SEQEUNCE_INDEX:
-                        for seq_id in range(num_sequences[i]):
-                            outputs.append(
-                                TextGenerationResult(
-                                    sequence_id=SequenceId(
-                                        sequence_id.request_id, seq_id
-                                    ),
-                                    generated_tokens=[new_token],  # type: ignore
-                                    error=None,
-                                    logprob_info=get_logprob_infos(0, logprob_infos),
-                                )
-                            )
-                    else:
-                        outputs.append(
-                            TextGenerationResult(
-                                sequence_id=sequence_id,
-                                generated_tokens=[new_token],  # type: ignore
-                                error=None,
-                                logprob_info=get_logprob_infos(0, logprob_infos),
-                            )
-                        )
-                else:
-                    if sequence_id.sequence_index == PROMPT_SEQEUNCE_INDEX:
-                        for seq_id in range(num_sequences[i]):
-                            outputs.append(
-                                TextGenerationResult(
-                                    sequence_id=SequenceId(
-                                        sequence_id.request_id, seq_id
-                                    ),
-                                    generated_tokens=[],
-                                    error=err_msg,
-                                    logprob_info=get_logprob_infos(0, logprob_infos),
-                                )
-                            )
-                    else:
-                        outputs.append(
-                            TextGenerationResult(
-                                sequence_id=sequence_id,
-                                generated_tokens=[],
-                                error=err_msg,
-                                logprob_info=get_logprob_infos(0, logprob_infos),
-                            )
-                        )
-
-            return outputs
-=======
         return sample_from_logits(logits, sequence_ids, requests, self.vocab_size)
->>>>>>> c36d47c1
 
 
 def init_tvm_model(
