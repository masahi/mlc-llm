import math
import os
from typing import List, Optional, Union, Tuple, Sequence

import structlog
import numpy as np
import torch
import tvm
from tvm import relax
from tvm.runtime import disco as di

from .base import ModelArtifactConfig
from .paged_cache_manager import KVCacheInfo, CacheManager
from .model_common import (
    sample,
    prepare_inputs,
    prepare_multi_query_decode_inputs,
    get_num_cache_blocks,
)

from ..engine import (
    PROMPT_SEQEUNCE_INDEX,
    RawLogprobsInfos,
    SequenceId,
    get_prompt_sequence_id,
    MLCServeEngineConfig,
)
from ..engine.model_module import (
    DecodeRequest,
    PrefillRequest,
    DraftTokens,
    MultiQueryDecodeRequest,
    TextGenerationResult,
    TextGenerator,
)

LOG = structlog.stdlib.get_logger(__name__)


def load_disco_module(artifact_path, lib_path, num_shards):
    sess = di.ProcessSession(num_workers=num_shards, entrypoint="tvm.exec.disco_worker")
    devices = range(num_shards)
    sess.init_ccl("nccl", *devices)
    module = sess.load_vm_module(lib_path)

    loader_create = sess.get_global_func("runtime.disco.ShardLoader")
    metadata_path = os.path.join(artifact_path, "params", "ndarray-cache.json")
    with open(metadata_path, "r", encoding="utf-8") as f:
        ndarray_cache_metadata = f.read()

    loader = loader_create(metadata_path, ndarray_cache_metadata, "", module)
    loader_load = sess.get_global_func("runtime.disco.ShardLoaderLoadAllPresharded")
    params = loader_load(loader)

    return module, params, sess


def copy_to_worker_0(sess: di.Session, host_array):
    x_array = sess.empty(host_array.shape, host_array.dtype)
    sess.copy_to_worker_0(host_array, x_array)
    return x_array


def broadcast_from_worker_0(sess: di.Session, src, shape, dtype):
    dst = sess.empty(shape, dtype)
    sess.broadcast_from_worker0(src, dst)
    return dst


def get_tvm_model(config, dev):
    LOG.info(f"Loading parameters from {config.model_artifact_path}.")
    lib_path = os.path.join(config.model_artifact_path, config.library_name)

    if config.num_shards == 1:
        ex = tvm.runtime.load_module(lib_path)
        vm = relax.VirtualMachine(ex, dev)

        from tvm.contrib import tvmjs  # pylint: disable=import-outside-toplevel

        _params, _meta = tvmjs.load_ndarray_cache(
            f"{config.model_artifact_path}/params", dev
        )
        params = []
        for i in range(_meta["ParamSize"]):
            params.append(_params[f"param_{i}"])

        return vm.module, params, None

    return load_disco_module(config.model_artifact_path, lib_path, config.num_shards)


def _prepare_inputs(
    sequence_ids,
    all_token_ids,
    prompt_lens,
    all_slot_mappings,
    all_decode_block_tables,
    sliding_window,
    is_prefill,
):
    (
        input_ids,
        positions,
        seq_lens,
        slot_mapping,
        indices_within_window,
        block_tables,
    ) = prepare_inputs(
        sequence_ids,
        all_token_ids,
        prompt_lens,
        all_slot_mappings,
        all_decode_block_tables,
        sliding_window,
        is_prefill,
    )

    if block_tables is not None:
        block_tables = tvm.nd.from_dlpack(block_tables)
    if indices_within_window is not None:
        indices_within_window = tvm.nd.from_dlpack(indices_within_window)

    return (
        tvm.nd.from_dlpack(input_ids),
        tvm.nd.from_dlpack(positions),
        tvm.nd.from_dlpack(seq_lens),
        tvm.nd.from_dlpack(slot_mapping),
        indices_within_window,
        block_tables,
    )


class Model:
    def __init__(
        self,
        config,
        dev,
    ):
        self.mod, self.params, self.disco_session = get_tvm_model(config, dev)
        self.dev = dev
        self.vocab_size = config.vocab_size
        self.sliding_window = config.sliding_window
        self.num_shards = config.num_shards

        if self.sliding_window:
            self.block_sliding_window = self.sliding_window // CacheManager.block_size
        else:
            self.block_sliding_window = None

        if self.disco_session:
            self.copy_cache_blocks_func = self.disco_session.get_global_func(
                "tvm.contrib.vllm.copy_blocks"
            )
        else:
            self.copy_cache_blocks_func = tvm.get_global_func(
                "tvm.contrib.vllm.copy_blocks"
            )

        self.cache_blocks = None

    def get_used_memory(self):
        if self.disco_session:
            params = self.params.debug_get_from_remote(0)

            get_used_memory_func = self.disco_session.get_global_func(
                "vm.memory_manager.get_used_memory"
            )
            # For Disco, we explicitly query the device 0.
            peak_memory = get_used_memory_func(
                tvm.device("cuda", 0)
            ).debug_get_from_remote(0)

            # TODO: temp hack to switch the VM allocator to eager recycling mode on all devices
            for i in range(1, self.num_shards):
                get_used_memory_func(tvm.device("cuda", i)).debug_get_from_remote(i)
        else:
            params = self.params

            get_used_memory_func = tvm.get_global_func(
                "vm.memory_manager.get_used_memory"
            )
            peak_memory = get_used_memory_func(self.dev)

        param_bytes = sum(
            math.prod(param.shape) * np.dtype(param.dtype).itemsize for param in params
        )

        return peak_memory + param_bytes

    def profile_memory_usage(self, seq_lens):
        input_ids = [0] * sum(seq_lens)
        positions = []

        for s in seq_lens:
            positions += range(s)

        input_ids = tvm.nd.array(np.array(input_ids, dtype="int32"), self.dev)
        positions = tvm.nd.array(np.array(positions, dtype="int32"), self.dev)
        seq_lens = tvm.nd.array(np.array(seq_lens, dtype="int32"), self.dev)

        if self.disco_session:
            input_ids = copy_to_worker_0(self.disco_session, input_ids)
            positions = copy_to_worker_0(self.disco_session, positions)
            seq_lens = copy_to_worker_0(self.disco_session, seq_lens)

        self.mod["evaluate"](input_ids, positions, seq_lens, self.params)

        return self.get_used_memory()

<<<<<<< HEAD
    def sample_from_logits(
        self,
        logits: Union[tvm.nd.NDArray, torch.Tensor],
        sequence_ids: List[SequenceId],
        requests: Sequence[
            Union[PrefillRequest, DecodeRequest, MultiQueryDecodeRequest]
        ],
    ) -> List[TextGenerationResult]:
        assert logits.shape[0] == len(requests)

        sampling_params = [req.sampling_params for req in requests]

        try:
            next_tokens = sample(logits, sampling_params, self.vocab_size)
            assert next_tokens is not None
            outputs = []
            for i, (sequence_id, new_token) in enumerate(
                zip(sequence_ids, next_tokens)
            ):
                if not new_token in sampling_params[i].appeared_tokens_freq:
                    requests[i].sampling_params.appeared_tokens_freq[new_token] = 0
                requests[i].sampling_params.appeared_tokens_freq[new_token] += 1
                if sequence_id.sequence_index == PROMPT_SEQEUNCE_INDEX:
                    assert isinstance(requests[i], PrefillRequest)
                    for seq_id in range(requests[i].num_sequence):  # type: ignore
                        outputs.append(
                            TextGenerationResult(
                                sequence_id=SequenceId(sequence_id.request_id, seq_id),
                                generated_tokens=[new_token],
                                error=None,
                            )
                        )
                else:
                    outputs.append(
                        TextGenerationResult(
                            sequence_id=sequence_id,
                            generated_tokens=[new_token],
                            error=None,
                        )
                    )

            return outputs
        except RuntimeError:
            # Fallback to per-token sampling in case some logits values are corrupted.
            outputs = []
            err_msg = (
                "Error from sampling: probability tensor contains either `inf`, `nan`"
                " or element < 0"
            )

            for i, (sequence_id, logits_per_token, sampling_param) in enumerate(
                zip(sequence_ids, torch.from_dlpack(logits), sampling_params)
            ):
                maybe_new_token = sample(
                    torch.unsqueeze(logits_per_token, 0),
                    [sampling_param],
                    self.vocab_size,
                    check_safety=True,
                )

                if maybe_new_token is not None:
                    new_token = maybe_new_token[0]
                    if (
                        not new_token
                        in requests[i].sampling_params.appeared_tokens_freq
                    ):
                        requests[i].sampling_params.appeared_tokens_freq[new_token] = 0
                    requests[i].sampling_params.appeared_tokens_freq[new_token] += 1
                    if sequence_id.sequence_index == PROMPT_SEQEUNCE_INDEX:
                        assert isinstance(requests[i], PrefillRequest)
                        for seq_id in range(requests[i].num_sequence):  # type: ignore
                            outputs.append(
                                TextGenerationResult(
                                    sequence_id=SequenceId(
                                        sequence_id.request_id, seq_id
                                    ),
                                    generated_tokens=[new_token],  # type: ignore
                                    error=None,
                                )
                            )
                    else:
                        outputs.append(
                            TextGenerationResult(
                                sequence_id=sequence_id,
                                generated_tokens=[new_token],  # type: ignore
                                error=None,
                            )
                        )
                else:
                    if sequence_id.sequence_index == PROMPT_SEQEUNCE_INDEX:
                        assert isinstance(requests[i], PrefillRequest)
                        for seq_id in range(requests[i].num_sequence):  # type: ignore
                            outputs.append(
                                TextGenerationResult(
                                    sequence_id=SequenceId(
                                        sequence_id.request_id, seq_id
                                    ),
                                    generated_tokens=[],
                                    error=err_msg,
                                )
                            )
                    else:
                        outputs.append(
                            TextGenerationResult(
                                sequence_id=sequence_id,
                                generated_tokens=[],
                                error=err_msg,
                            )
                        )

            return outputs

    def generate_multi_query(
        self, requests: List[MultiQueryDecodeRequest], cache: KVCache
    ) -> List[TextGenerationResult]:
        sequence_ids = []
        last_query_offsets: List[int] = []
        for request in requests:
            assert not isinstance(request.queries, DraftTokens)
            sequence_ids.append(request.sequence_id)

            if len(last_query_offsets) == 0:
                last_query_offsets.append(request.queries.num_tokens - 1)
            else:
                last_query_offsets.append(
                    last_query_offsets[-1] + request.queries.num_tokens
                )

        (
            input_ids,
            positions,
            seq_lens,
            slot_mapping,
            query_lens,
            past_slot_mapping,
            permute_map,
        ) = prepare_multi_query_decode_inputs(
            requests,
            cache.slot_mappings,
            None,
            self.dev,
        )

        torch.cuda.nvtx.range_push(f"forward multi-query decode {input_ids.shape}")

        if self.disco_session:
            input_ids = copy_to_worker_0(self.disco_session, input_ids)
            positions = copy_to_worker_0(self.disco_session, positions)
            seq_lens = copy_to_worker_0(self.disco_session, seq_lens)
            slot_mapping = copy_to_worker_0(self.disco_session, slot_mapping)
            query_lens = copy_to_worker_0(self.disco_session, query_lens)
            past_slot_mapping = copy_to_worker_0(self.disco_session, past_slot_mapping)
            permute_map = copy_to_worker_0(self.disco_session, permute_map)

        out = self.mod["evaluate_multi_query"](
            input_ids,
            positions,
            seq_lens,
            cache.cache_blocks,
            slot_mapping,
            query_lens,
            past_slot_mapping,
            permute_map,
            self.params,
        )

        if self.disco_session:
            logits, _ = out.debug_get_from_remote(0)
        else:
            logits = out[0]

        torch.cuda.synchronize()
        torch.cuda.nvtx.range_pop()

        last_query_logits = torch.from_dlpack(logits)[last_query_offsets]

        return self.sample_from_logits(last_query_logits, sequence_ids, requests)

    def generate(
        self,
        requests: Sequence[
            Union[PrefillRequest, DecodeRequest, MultiQueryDecodeRequest]
        ],
        cache: KVCache,
=======
    def get_logprob_infos(
        self,
        i: int,
        logprob_infos: Optional[RawLogprobsInfos],
    ) -> Optional[RawLogprobsInfos]:
        if logprob_infos is None or logprob_infos[i] is None:
            return None
        return [logprob_infos[i]]


    def generate(
        self,
        requests: Sequence[Union[PrefillRequest, DecodeRequest]],
        cache: KVCacheInfo,
>>>>>>> 2b3fcf0a
    ) -> List[TextGenerationResult]:
        if len(requests) == 0:
            return []

        is_prefill = isinstance(requests[0], PrefillRequest)
        is_multi_query_decode = isinstance(requests[0], MultiQueryDecodeRequest)

        if is_multi_query_decode:
            return self.generate_multi_query(requests, cache)  # type: ignore

        # Prefill or decode
        all_token_ids = []
        sequence_ids = []
        prompt_lens = []

        for request in requests:
            if isinstance(request, PrefillRequest):
                sequence_ids.append(get_prompt_sequence_id(request.request_id))
            elif isinstance(request, DecodeRequest):
                sequence_ids.append(request.sequence_id)
                prompt_lens.append(request.prompt_token_counts)

            assert not isinstance(request, MultiQueryDecodeRequest)
            all_token_ids.append(request.token_ids)

        (
            input_ids,
            positions,
            seq_lens,
            slot_mapping,
            indices_within_window,
            block_tables,
        ) = _prepare_inputs(
            sequence_ids,
            all_token_ids,
            prompt_lens,
            cache.slot_mappings,
            cache.decode_block_tables,
            self.sliding_window,
            is_prefill,
        )

        input_shape = input_ids.shape

        if self.disco_session:
            input_ids = copy_to_worker_0(self.disco_session, input_ids)
            positions = copy_to_worker_0(self.disco_session, positions)
            seq_lens = copy_to_worker_0(self.disco_session, seq_lens)
            slot_mapping = copy_to_worker_0(self.disco_session, slot_mapping)

        if is_prefill:
            torch.cuda.nvtx.range_push(f"forward prefill {input_shape}")

            if self.sliding_window:
                if self.disco_session:
                    indices_within_window = copy_to_worker_0(
                        self.disco_session, indices_within_window
                    )

                out = self.mod["prefill"](
                    input_ids,
                    positions,
                    seq_lens,
                    self.cache_blocks,
                    slot_mapping,
                    indices_within_window,
                    self.params,
                )
            else:
                out = self.mod["prefill"](
                    input_ids,
                    positions,
                    seq_lens,
                    self.cache_blocks,
                    slot_mapping,
                    self.params,
                )
        else:
            torch.cuda.nvtx.range_push(f"forward decode {input_shape}")

            if self.disco_session:
                block_tables = copy_to_worker_0(self.disco_session, block_tables)

            out = self.mod["decode"](
                input_ids,
                positions,
                seq_lens,
                self.cache_blocks,
                slot_mapping,
                block_tables,
                self.params,
            )

        if self.disco_session:
            logits, _ = out.debug_get_from_remote(0)
        else:
            logits = out[
                0
            ]  # Ignore returned KV cache since it is updated in-place anyway.

        torch.cuda.synchronize()
        torch.cuda.nvtx.range_pop()

        if is_prefill and cache.pending_copy_from_to:
            block_mapping = tvm.nd.array(
                np.array(cache.pending_copy_from_to, dtype="int64")
            )

            if self.disco_session:
                block_mapping = broadcast_from_worker_0(
                    self.disco_session,
                    copy_to_worker_0(self.disco_session, block_mapping),
                    block_mapping.shape,
                    "int64",
                )

            self.copy_cache_blocks_func(self.cache_blocks, block_mapping)
            cache.pending_copy_from_to = []

<<<<<<< HEAD
        return self.sample_from_logits(logits, sequence_ids, requests)
=======
        try:
            next_tokens, logprob_infos = sample(logits, sampling_params, self.vocab_size)
            assert next_tokens is not None
            outputs = []
            for i, (sequence_id, new_token) in enumerate(
                zip(sequence_ids, next_tokens)
            ):
                if not new_token in requests[i].sampling_params.appeared_tokens_freq:
                    requests[i].sampling_params.appeared_tokens_freq[new_token] = 0
                requests[i].sampling_params.appeared_tokens_freq[new_token] += 1
                if sequence_id.sequence_index == PROMPT_SEQEUNCE_INDEX:
                    for seq_id in range(num_sequences[i]):
                        outputs.append(
                            TextGenerationResult(
                                sequence_id=SequenceId(sequence_id.request_id, seq_id),
                                generated_tokens=[new_token],
                                error=None,
                                logprob_info=self.get_logprob_infos(i, logprob_infos),
                            )
                        )
                else:
                    outputs.append(
                        TextGenerationResult(
                            sequence_id=sequence_id,
                            generated_tokens=[new_token],
                            error=None,
                            logprob_info=self.get_logprob_infos(i, logprob_infos),
                        )
                    )

            return outputs
        except RuntimeError:
            # Fallback to per-token sampling in case some logits values are corrupted.
            outputs = []
            err_msg = (
                "Error from sampling: probability tensor contains either `inf`, `nan`"
                " or element < 0"
            )

            for i, (sequence_id, logits_per_token, sampling_param) in enumerate(
                zip(sequence_ids, torch.from_dlpack(logits), sampling_params)
            ):
                maybe_new_token, logprob_infos = sample(
                    torch.unsqueeze(logits_per_token, 0),
                    [sampling_param],
                    self.vocab_size,
                    check_safety=True,
                )

                if maybe_new_token is not None:
                    new_token = maybe_new_token[0]
                    if (
                        not new_token
                        in requests[i].sampling_params.appeared_tokens_freq
                    ):
                        requests[i].sampling_params.appeared_tokens_freq[new_token] = 0
                    requests[i].sampling_params.appeared_tokens_freq[new_token] += 1
                    if sequence_id.sequence_index == PROMPT_SEQEUNCE_INDEX:
                        for seq_id in range(num_sequences[i]):
                            outputs.append(
                                TextGenerationResult(
                                    sequence_id=SequenceId(
                                        sequence_id.request_id, seq_id
                                    ),
                                    generated_tokens=[new_token],  # type: ignore
                                    error=None,
                                    logprob_info=self.get_logprob_infos(0, logprob_infos),
                                )
                            )
                    else:
                        outputs.append(
                            TextGenerationResult(
                                sequence_id=sequence_id,
                                generated_tokens=[new_token],  # type: ignore
                                error=None,
                                logprob_info=self.get_logprob_infos(0, logprob_infos),
                            )
                        )
                else:
                    if sequence_id.sequence_index == PROMPT_SEQEUNCE_INDEX:
                        for seq_id in range(num_sequences[i]):
                            outputs.append(
                                TextGenerationResult(
                                    sequence_id=SequenceId(
                                        sequence_id.request_id, seq_id
                                    ),
                                    generated_tokens=[],
                                    error=err_msg,
                                    logprob_info=self.get_logprob_infos(0, logprob_infos),
                                )
                            )
                    else:
                        outputs.append(
                            TextGenerationResult(
                                sequence_id=sequence_id,
                                generated_tokens=[],
                                error=err_msg,
                                logprob_info=self.get_logprob_infos(0, logprob_infos),
                            )
                        )

            return outputs
>>>>>>> 2b3fcf0a


def init_tvm_model(
    model_artifact_config: ModelArtifactConfig, engine_config: MLCServeEngineConfig
) -> Tuple[TextGenerator, CacheManager]:
    dev = tvm.device("cuda", 0)

    model = Model(model_artifact_config, dev)

    if model_artifact_config.num_shards > 1:
        model.disco_session.sync_worker_0()

    num_kv_heads = (
        model_artifact_config.num_key_value_heads // model_artifact_config.num_shards
    )
    head_size = (
        model_artifact_config.hidden_size // model_artifact_config.num_attention_heads
    )

    if engine_config.max_num_batched_tokens > 0:
        LOG.info("Running memory profiling.")
        num_blocks = get_num_cache_blocks(
            model,
            [1] * engine_config.max_num_batched_tokens,
            model_artifact_config.num_hidden_layers,
            num_kv_heads,
            head_size,
        )
    else:
        num_blocks = 500

    num_cache_slots = num_blocks * CacheManager.block_size

    if num_cache_slots <= engine_config.max_num_batched_tokens:
        raise RuntimeError(
            f"max_num_batched_tokens = {engine_config.max_num_batched_tokens} but"
            f" only {num_blocks} cache blocks can be allocated. The number of"
            f" available cache slots is {num_cache_slots}, not enough for"
            f" {engine_config.max_num_batched_tokens} tokens. Try reducing"
            " --max_num_batched_tokens."
        )

    LOG.info(f"Using {num_blocks} cache blocks.")

    if model.disco_session:
        init_cache_func = model.disco_session.get_global_func(
            "tvm.contrib.vllm.allocate_kv_cache"
        )
    else:
        init_cache_func = tvm.get_global_func("tvm.contrib.vllm.allocate_kv_cache")

    model.cache_blocks = init_cache_func(
        head_size,
        model_artifact_config.num_hidden_layers,
        num_kv_heads,
        CacheManager.block_size,
        num_blocks,
    )

    cache_manager = CacheManager(
        num_blocks,
        model_artifact_config.sliding_window,
    )

    LOG.info("Allocated KV cache blocks.")

    return model, cache_manager<|MERGE_RESOLUTION|>--- conflicted
+++ resolved
@@ -207,7 +207,15 @@
 
         return self.get_used_memory()
 
-<<<<<<< HEAD
+    def get_logprob_infos(
+        self,
+        i: int,
+        logprob_infos: Optional[RawLogprobsInfos],
+    ) -> Optional[RawLogprobsInfos]:
+        if logprob_infos is None or logprob_infos[i] is None:
+            return None
+        return [logprob_infos[i]]
+
     def sample_from_logits(
         self,
         logits: Union[tvm.nd.NDArray, torch.Tensor],
@@ -221,7 +229,7 @@
         sampling_params = [req.sampling_params for req in requests]
 
         try:
-            next_tokens = sample(logits, sampling_params, self.vocab_size)
+            next_tokens, logprob_infos = sample(logits, sampling_params, self.vocab_size)
             assert next_tokens is not None
             outputs = []
             for i, (sequence_id, new_token) in enumerate(
@@ -233,315 +241,6 @@
                 if sequence_id.sequence_index == PROMPT_SEQEUNCE_INDEX:
                     assert isinstance(requests[i], PrefillRequest)
                     for seq_id in range(requests[i].num_sequence):  # type: ignore
-                        outputs.append(
-                            TextGenerationResult(
-                                sequence_id=SequenceId(sequence_id.request_id, seq_id),
-                                generated_tokens=[new_token],
-                                error=None,
-                            )
-                        )
-                else:
-                    outputs.append(
-                        TextGenerationResult(
-                            sequence_id=sequence_id,
-                            generated_tokens=[new_token],
-                            error=None,
-                        )
-                    )
-
-            return outputs
-        except RuntimeError:
-            # Fallback to per-token sampling in case some logits values are corrupted.
-            outputs = []
-            err_msg = (
-                "Error from sampling: probability tensor contains either `inf`, `nan`"
-                " or element < 0"
-            )
-
-            for i, (sequence_id, logits_per_token, sampling_param) in enumerate(
-                zip(sequence_ids, torch.from_dlpack(logits), sampling_params)
-            ):
-                maybe_new_token = sample(
-                    torch.unsqueeze(logits_per_token, 0),
-                    [sampling_param],
-                    self.vocab_size,
-                    check_safety=True,
-                )
-
-                if maybe_new_token is not None:
-                    new_token = maybe_new_token[0]
-                    if (
-                        not new_token
-                        in requests[i].sampling_params.appeared_tokens_freq
-                    ):
-                        requests[i].sampling_params.appeared_tokens_freq[new_token] = 0
-                    requests[i].sampling_params.appeared_tokens_freq[new_token] += 1
-                    if sequence_id.sequence_index == PROMPT_SEQEUNCE_INDEX:
-                        assert isinstance(requests[i], PrefillRequest)
-                        for seq_id in range(requests[i].num_sequence):  # type: ignore
-                            outputs.append(
-                                TextGenerationResult(
-                                    sequence_id=SequenceId(
-                                        sequence_id.request_id, seq_id
-                                    ),
-                                    generated_tokens=[new_token],  # type: ignore
-                                    error=None,
-                                )
-                            )
-                    else:
-                        outputs.append(
-                            TextGenerationResult(
-                                sequence_id=sequence_id,
-                                generated_tokens=[new_token],  # type: ignore
-                                error=None,
-                            )
-                        )
-                else:
-                    if sequence_id.sequence_index == PROMPT_SEQEUNCE_INDEX:
-                        assert isinstance(requests[i], PrefillRequest)
-                        for seq_id in range(requests[i].num_sequence):  # type: ignore
-                            outputs.append(
-                                TextGenerationResult(
-                                    sequence_id=SequenceId(
-                                        sequence_id.request_id, seq_id
-                                    ),
-                                    generated_tokens=[],
-                                    error=err_msg,
-                                )
-                            )
-                    else:
-                        outputs.append(
-                            TextGenerationResult(
-                                sequence_id=sequence_id,
-                                generated_tokens=[],
-                                error=err_msg,
-                            )
-                        )
-
-            return outputs
-
-    def generate_multi_query(
-        self, requests: List[MultiQueryDecodeRequest], cache: KVCache
-    ) -> List[TextGenerationResult]:
-        sequence_ids = []
-        last_query_offsets: List[int] = []
-        for request in requests:
-            assert not isinstance(request.queries, DraftTokens)
-            sequence_ids.append(request.sequence_id)
-
-            if len(last_query_offsets) == 0:
-                last_query_offsets.append(request.queries.num_tokens - 1)
-            else:
-                last_query_offsets.append(
-                    last_query_offsets[-1] + request.queries.num_tokens
-                )
-
-        (
-            input_ids,
-            positions,
-            seq_lens,
-            slot_mapping,
-            query_lens,
-            past_slot_mapping,
-            permute_map,
-        ) = prepare_multi_query_decode_inputs(
-            requests,
-            cache.slot_mappings,
-            None,
-            self.dev,
-        )
-
-        torch.cuda.nvtx.range_push(f"forward multi-query decode {input_ids.shape}")
-
-        if self.disco_session:
-            input_ids = copy_to_worker_0(self.disco_session, input_ids)
-            positions = copy_to_worker_0(self.disco_session, positions)
-            seq_lens = copy_to_worker_0(self.disco_session, seq_lens)
-            slot_mapping = copy_to_worker_0(self.disco_session, slot_mapping)
-            query_lens = copy_to_worker_0(self.disco_session, query_lens)
-            past_slot_mapping = copy_to_worker_0(self.disco_session, past_slot_mapping)
-            permute_map = copy_to_worker_0(self.disco_session, permute_map)
-
-        out = self.mod["evaluate_multi_query"](
-            input_ids,
-            positions,
-            seq_lens,
-            cache.cache_blocks,
-            slot_mapping,
-            query_lens,
-            past_slot_mapping,
-            permute_map,
-            self.params,
-        )
-
-        if self.disco_session:
-            logits, _ = out.debug_get_from_remote(0)
-        else:
-            logits = out[0]
-
-        torch.cuda.synchronize()
-        torch.cuda.nvtx.range_pop()
-
-        last_query_logits = torch.from_dlpack(logits)[last_query_offsets]
-
-        return self.sample_from_logits(last_query_logits, sequence_ids, requests)
-
-    def generate(
-        self,
-        requests: Sequence[
-            Union[PrefillRequest, DecodeRequest, MultiQueryDecodeRequest]
-        ],
-        cache: KVCache,
-=======
-    def get_logprob_infos(
-        self,
-        i: int,
-        logprob_infos: Optional[RawLogprobsInfos],
-    ) -> Optional[RawLogprobsInfos]:
-        if logprob_infos is None or logprob_infos[i] is None:
-            return None
-        return [logprob_infos[i]]
-
-
-    def generate(
-        self,
-        requests: Sequence[Union[PrefillRequest, DecodeRequest]],
-        cache: KVCacheInfo,
->>>>>>> 2b3fcf0a
-    ) -> List[TextGenerationResult]:
-        if len(requests) == 0:
-            return []
-
-        is_prefill = isinstance(requests[0], PrefillRequest)
-        is_multi_query_decode = isinstance(requests[0], MultiQueryDecodeRequest)
-
-        if is_multi_query_decode:
-            return self.generate_multi_query(requests, cache)  # type: ignore
-
-        # Prefill or decode
-        all_token_ids = []
-        sequence_ids = []
-        prompt_lens = []
-
-        for request in requests:
-            if isinstance(request, PrefillRequest):
-                sequence_ids.append(get_prompt_sequence_id(request.request_id))
-            elif isinstance(request, DecodeRequest):
-                sequence_ids.append(request.sequence_id)
-                prompt_lens.append(request.prompt_token_counts)
-
-            assert not isinstance(request, MultiQueryDecodeRequest)
-            all_token_ids.append(request.token_ids)
-
-        (
-            input_ids,
-            positions,
-            seq_lens,
-            slot_mapping,
-            indices_within_window,
-            block_tables,
-        ) = _prepare_inputs(
-            sequence_ids,
-            all_token_ids,
-            prompt_lens,
-            cache.slot_mappings,
-            cache.decode_block_tables,
-            self.sliding_window,
-            is_prefill,
-        )
-
-        input_shape = input_ids.shape
-
-        if self.disco_session:
-            input_ids = copy_to_worker_0(self.disco_session, input_ids)
-            positions = copy_to_worker_0(self.disco_session, positions)
-            seq_lens = copy_to_worker_0(self.disco_session, seq_lens)
-            slot_mapping = copy_to_worker_0(self.disco_session, slot_mapping)
-
-        if is_prefill:
-            torch.cuda.nvtx.range_push(f"forward prefill {input_shape}")
-
-            if self.sliding_window:
-                if self.disco_session:
-                    indices_within_window = copy_to_worker_0(
-                        self.disco_session, indices_within_window
-                    )
-
-                out = self.mod["prefill"](
-                    input_ids,
-                    positions,
-                    seq_lens,
-                    self.cache_blocks,
-                    slot_mapping,
-                    indices_within_window,
-                    self.params,
-                )
-            else:
-                out = self.mod["prefill"](
-                    input_ids,
-                    positions,
-                    seq_lens,
-                    self.cache_blocks,
-                    slot_mapping,
-                    self.params,
-                )
-        else:
-            torch.cuda.nvtx.range_push(f"forward decode {input_shape}")
-
-            if self.disco_session:
-                block_tables = copy_to_worker_0(self.disco_session, block_tables)
-
-            out = self.mod["decode"](
-                input_ids,
-                positions,
-                seq_lens,
-                self.cache_blocks,
-                slot_mapping,
-                block_tables,
-                self.params,
-            )
-
-        if self.disco_session:
-            logits, _ = out.debug_get_from_remote(0)
-        else:
-            logits = out[
-                0
-            ]  # Ignore returned KV cache since it is updated in-place anyway.
-
-        torch.cuda.synchronize()
-        torch.cuda.nvtx.range_pop()
-
-        if is_prefill and cache.pending_copy_from_to:
-            block_mapping = tvm.nd.array(
-                np.array(cache.pending_copy_from_to, dtype="int64")
-            )
-
-            if self.disco_session:
-                block_mapping = broadcast_from_worker_0(
-                    self.disco_session,
-                    copy_to_worker_0(self.disco_session, block_mapping),
-                    block_mapping.shape,
-                    "int64",
-                )
-
-            self.copy_cache_blocks_func(self.cache_blocks, block_mapping)
-            cache.pending_copy_from_to = []
-
-<<<<<<< HEAD
-        return self.sample_from_logits(logits, sequence_ids, requests)
-=======
-        try:
-            next_tokens, logprob_infos = sample(logits, sampling_params, self.vocab_size)
-            assert next_tokens is not None
-            outputs = []
-            for i, (sequence_id, new_token) in enumerate(
-                zip(sequence_ids, next_tokens)
-            ):
-                if not new_token in requests[i].sampling_params.appeared_tokens_freq:
-                    requests[i].sampling_params.appeared_tokens_freq[new_token] = 0
-                requests[i].sampling_params.appeared_tokens_freq[new_token] += 1
-                if sequence_id.sequence_index == PROMPT_SEQEUNCE_INDEX:
-                    for seq_id in range(num_sequences[i]):
                         outputs.append(
                             TextGenerationResult(
                                 sequence_id=SequenceId(sequence_id.request_id, seq_id),
@@ -588,7 +287,8 @@
                         requests[i].sampling_params.appeared_tokens_freq[new_token] = 0
                     requests[i].sampling_params.appeared_tokens_freq[new_token] += 1
                     if sequence_id.sequence_index == PROMPT_SEQEUNCE_INDEX:
-                        for seq_id in range(num_sequences[i]):
+                        assert isinstance(requests[i], PrefillRequest)
+                        for seq_id in range(requests[i].num_sequence):  # type: ignore
                             outputs.append(
                                 TextGenerationResult(
                                     sequence_id=SequenceId(
@@ -610,7 +310,8 @@
                         )
                 else:
                     if sequence_id.sequence_index == PROMPT_SEQEUNCE_INDEX:
-                        for seq_id in range(num_sequences[i]):
+                        assert isinstance(requests[i], PrefillRequest)
+                        for seq_id in range(requests[i].num_sequence):  # type: ignore
                             outputs.append(
                                 TextGenerationResult(
                                     sequence_id=SequenceId(
@@ -632,7 +333,199 @@
                         )
 
             return outputs
->>>>>>> 2b3fcf0a
+
+    def generate_multi_query(
+        self, requests: List[MultiQueryDecodeRequest], cache: KVCache
+    ) -> List[TextGenerationResult]:
+        sequence_ids = []
+        last_query_offsets: List[int] = []
+        for request in requests:
+            assert not isinstance(request.queries, DraftTokens)
+            sequence_ids.append(request.sequence_id)
+
+            if len(last_query_offsets) == 0:
+                last_query_offsets.append(request.queries.num_tokens - 1)
+            else:
+                last_query_offsets.append(
+                    last_query_offsets[-1] + request.queries.num_tokens
+                )
+
+        (
+            input_ids,
+            positions,
+            seq_lens,
+            slot_mapping,
+            query_lens,
+            past_slot_mapping,
+            permute_map,
+        ) = prepare_multi_query_decode_inputs(
+            requests,
+            cache.slot_mappings,
+            None,
+            self.dev,
+        )
+
+        torch.cuda.nvtx.range_push(f"forward multi-query decode {input_ids.shape}")
+
+        if self.disco_session:
+            input_ids = copy_to_worker_0(self.disco_session, input_ids)
+            positions = copy_to_worker_0(self.disco_session, positions)
+            seq_lens = copy_to_worker_0(self.disco_session, seq_lens)
+            slot_mapping = copy_to_worker_0(self.disco_session, slot_mapping)
+            query_lens = copy_to_worker_0(self.disco_session, query_lens)
+            past_slot_mapping = copy_to_worker_0(self.disco_session, past_slot_mapping)
+            permute_map = copy_to_worker_0(self.disco_session, permute_map)
+
+        out = self.mod["evaluate_multi_query"](
+            input_ids,
+            positions,
+            seq_lens,
+            cache.cache_blocks,
+            slot_mapping,
+            query_lens,
+            past_slot_mapping,
+            permute_map,
+            self.params,
+        )
+
+        if self.disco_session:
+            logits, _ = out.debug_get_from_remote(0)
+        else:
+            logits = out[0]
+
+        torch.cuda.synchronize()
+        torch.cuda.nvtx.range_pop()
+
+        last_query_logits = torch.from_dlpack(logits)[last_query_offsets]
+
+        return self.sample_from_logits(last_query_logits, sequence_ids, requests)
+
+    def generate(
+        self,
+        requests: Sequence[
+            Union[PrefillRequest, DecodeRequest, MultiQueryDecodeRequest]
+        ],
+        cache: KVCache,
+    ) -> List[TextGenerationResult]:
+        if len(requests) == 0:
+            return []
+
+        is_prefill = isinstance(requests[0], PrefillRequest)
+        is_multi_query_decode = isinstance(requests[0], MultiQueryDecodeRequest)
+
+        if is_multi_query_decode:
+            return self.generate_multi_query(requests, cache)  # type: ignore
+
+        # Prefill or decode
+        all_token_ids = []
+        sequence_ids = []
+        prompt_lens = []
+
+        for request in requests:
+            if isinstance(request, PrefillRequest):
+                sequence_ids.append(get_prompt_sequence_id(request.request_id))
+            elif isinstance(request, DecodeRequest):
+                sequence_ids.append(request.sequence_id)
+                prompt_lens.append(request.prompt_token_counts)
+
+            assert not isinstance(request, MultiQueryDecodeRequest)
+            all_token_ids.append(request.token_ids)
+
+        (
+            input_ids,
+            positions,
+            seq_lens,
+            slot_mapping,
+            indices_within_window,
+            block_tables,
+        ) = _prepare_inputs(
+            sequence_ids,
+            all_token_ids,
+            prompt_lens,
+            cache.slot_mappings,
+            cache.decode_block_tables,
+            self.sliding_window,
+            is_prefill,
+        )
+
+        input_shape = input_ids.shape
+
+        if self.disco_session:
+            input_ids = copy_to_worker_0(self.disco_session, input_ids)
+            positions = copy_to_worker_0(self.disco_session, positions)
+            seq_lens = copy_to_worker_0(self.disco_session, seq_lens)
+            slot_mapping = copy_to_worker_0(self.disco_session, slot_mapping)
+
+        if is_prefill:
+            torch.cuda.nvtx.range_push(f"forward prefill {input_shape}")
+
+            if self.sliding_window:
+                if self.disco_session:
+                    indices_within_window = copy_to_worker_0(
+                        self.disco_session, indices_within_window
+                    )
+
+                out = self.mod["prefill"](
+                    input_ids,
+                    positions,
+                    seq_lens,
+                    self.cache_blocks,
+                    slot_mapping,
+                    indices_within_window,
+                    self.params,
+                )
+            else:
+                out = self.mod["prefill"](
+                    input_ids,
+                    positions,
+                    seq_lens,
+                    self.cache_blocks,
+                    slot_mapping,
+                    self.params,
+                )
+        else:
+            torch.cuda.nvtx.range_push(f"forward decode {input_shape}")
+
+            if self.disco_session:
+                block_tables = copy_to_worker_0(self.disco_session, block_tables)
+
+            out = self.mod["decode"](
+                input_ids,
+                positions,
+                seq_lens,
+                self.cache_blocks,
+                slot_mapping,
+                block_tables,
+                self.params,
+            )
+
+        if self.disco_session:
+            logits, _ = out.debug_get_from_remote(0)
+        else:
+            logits = out[
+                0
+            ]  # Ignore returned KV cache since it is updated in-place anyway.
+
+        torch.cuda.synchronize()
+        torch.cuda.nvtx.range_pop()
+
+        if is_prefill and cache.pending_copy_from_to:
+            block_mapping = tvm.nd.array(
+                np.array(cache.pending_copy_from_to, dtype="int64")
+            )
+
+            if self.disco_session:
+                block_mapping = broadcast_from_worker_0(
+                    self.disco_session,
+                    copy_to_worker_0(self.disco_session, block_mapping),
+                    block_mapping.shape,
+                    "int64",
+                )
+
+            self.copy_cache_blocks_func(self.cache_blocks, block_mapping)
+            cache.pending_copy_from_to = []
+
+        return self.sample_from_logits(logits, sequence_ids, requests)
 
 
 def init_tvm_model(
