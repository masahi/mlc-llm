# pylint: disable=invalid-name, exec-used
"""Setup MLC LLM package."""
import os
import shutil

from setuptools import find_packages, setup
from setuptools.dist import Distribution

CURRENT_DIR = os.path.dirname(__file__)
CONDA_BUILD = os.getenv("CONDA_BUILD") is not None


def get_lib_path():
    """Get library path, name and version"""
    # Directly exec libinfo to get the right setup
    libinfo_py = os.path.join(CURRENT_DIR, "./mlc_chat/libinfo.py")
    libinfo = {"__file__": libinfo_py}
    with open(libinfo_py, "rb") as f:
        exec(compile(f.read(), libinfo_py, "exec"), libinfo, libinfo)
    version = libinfo["__version__"]

    # conda installs libraries into env instead of packaging with pip
    if not CONDA_BUILD:
        libs = [
            libinfo["find_lib_path"]("mlc_llm")[0],
            libinfo["find_lib_path"]("mlc_llm_module")[0],
        ]
    else:
        libs = None

    return libs, version


def git_describe_version(original_version):
    """Get git describe version."""
    ver_py = os.path.join(CURRENT_DIR, "..", "version.py")
    libver = {"__file__": ver_py}
    with open(ver_py, "rb") as f:
        exec(compile(f.read(), ver_py, "exec"), libver, libver)
    _, gd_version = libver["git_describe_version"]()
    if gd_version is not None and gd_version != original_version:
        print(f"Use git describe based version {gd_version}")
<<<<<<< HEAD
=======
    if gd_version is None:
        print(f"Use original version {original_version}")
        return original_version
>>>>>>> eddc5b14
    return gd_version


LIB_LIST, __version__ = get_lib_path()
__version__ = git_describe_version(__version__)


class BinaryDistribution(Distribution):
    """This class is needed in order to create OS specific wheels."""

    def has_ext_modules(self):
        """Return True for binary distribution."""
        return True

    def is_pure(self):
        """Return False for binary distribution."""
        return False


def main():
    """The main entrypoint."""
    setup_kwargs = {}
    if not CONDA_BUILD:
        with open("MANIFEST.in", "w", encoding="utf-8") as fo:
            for path in LIB_LIST:
                if os.path.isfile(path):
                    shutil.copy(path, os.path.join(CURRENT_DIR, "mlc_chat"))
                    _, libname = os.path.split(path)
                    fo.write(f"include mlc_chat/{libname}\n")
        setup_kwargs = {"include_package_data": True}

    setup(
        name="mlc_chat",
        version=__version__,
        description="MLC Chat: an universal runtime running LLMs",
        url="https://llm.mlc.ai/",
        author="MLC LLM Contributors",
        license="Apache 2.0",
        # See https://pypi.org/classifiers/
        classifiers=[
            "License :: OSI Approved :: Apache Software License",
            "Development Status :: 4 - Beta",
            "Intended Audience :: Developers",
            "Intended Audience :: Education",
            "Intended Audience :: Science/Research",
        ],
        keywords="machine learning",
        zip_safe=False,
        packages=find_packages(),
        entry_points={
            "console_scripts": [
                "mlc_chat = mlc_chat.__main__:main",
            ],
        },
        package_dir={"mlc_chat": "mlc_chat"},
        install_requires=["fastapi", "uvicorn", "shortuuid"],
        distclass=BinaryDistribution,
        **setup_kwargs,
    )

    def _remove_path(path):
        if os.path.exists(path):
            if os.path.isfile(path):
                os.remove(path)
            elif os.path.isdir(path):
                shutil.rmtree(path)

    if not CONDA_BUILD:
        # Wheel cleanup
        os.remove("MANIFEST.in")
        for path in LIB_LIST:
            _, libname = os.path.split(path)
            _remove_path(f"mlc_chat/{libname}")


main()<|MERGE_RESOLUTION|>--- conflicted
+++ resolved
@@ -40,12 +40,9 @@
     _, gd_version = libver["git_describe_version"]()
     if gd_version is not None and gd_version != original_version:
         print(f"Use git describe based version {gd_version}")
-<<<<<<< HEAD
-=======
     if gd_version is None:
         print(f"Use original version {original_version}")
         return original_version
->>>>>>> eddc5b14
     return gd_version
 
 
