--- conflicted
+++ resolved
@@ -113,11 +113,7 @@
             Timeout for put and get from the delta messages queue
         """
         super().__init__()
-<<<<<<< HEAD
-        self.delta_messages: Queue[str] = Queue()
-=======
         self.delta_messages: Queue = Queue()
->>>>>>> eddc5b14
         self.callback_interval = callback_interval
         self.timeout = timeout
 
