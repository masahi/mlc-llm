--- conflicted
+++ resolved
@@ -15,7 +15,6 @@
     role: str
     content: str
     name: Optional[str] = None
-
 
 
 class ChatCompletionRequest(BaseModel):
@@ -54,7 +53,6 @@
     finish_reason: Optional[Literal["stop", "length"]] = None
 
 
-
 class ChatCompletionResponse(BaseModel):
     id: str = Field(default_factory=lambda: f"chatcmpl-{shortuuid.random()}")
     object: str = "chat.completion"
@@ -64,18 +62,15 @@
     usage: Optional[UsageInfo] = None
 
 
-
 class DeltaMessage(BaseModel):
     role: Optional[str] = None
     content: Optional[str] = None
-
 
 
 class ChatCompletionResponseStreamChoice(BaseModel):
     index: int
     delta: DeltaMessage
     finish_reason: Optional[Literal["stop", "length"]] = None
-
 
 
 class ChatCompletionStreamResponse(BaseModel):
@@ -85,16 +80,10 @@
     choices: List[ChatCompletionResponseStreamChoice]
 
 
-
 class CompletionRequest(BaseModel):
     model: str
-<<<<<<< HEAD
-    prompt: str | list[str]
-    stream: bool | None = False
-=======
     prompt: Union[str, List[str]]
     stream: Optional[bool] = False
->>>>>>> 9869ca6f
     temperature: float = None
     repetition_penalty: float = None
     top_p: float = None
@@ -123,7 +112,6 @@
     logprobs: Optional[int] = None
 
 
-
 class CompletionResponse(BaseModel):
     id: str = Field(default_factory=lambda: f"cmpl-{shortuuid.random()}")
     object: str = "text.completion"
@@ -140,11 +128,7 @@
 
 class CompletionStreamResponse(BaseModel):
     id: str = Field(default_factory=lambda: f"cmpl-{shortuuid.random()}")
-<<<<<<< HEAD
-    object: str = "text_completion"
-=======
     object: str = "text.completion.chunk"
->>>>>>> 9869ca6f
     created: int = Field(default_factory=lambda: int(time.time()))
     choices: List[CompletionResponseStreamChoice]
 
