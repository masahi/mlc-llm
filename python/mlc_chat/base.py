"""Load MLC LLM library and _ffi_api functions."""
import ctypes
import os
import sys

import tvm
import tvm._ffi.base

from . import libinfo

SKIP_LOADING_MLCLLM_SO = os.environ.get("SKIP_LOADING_MLCLLM_SO", "0")


def _load_mlc_llm_lib():
    """Load MLC LLM lib"""
    if sys.platform.startswith("win32") and sys.version_info >= (3, 8):
        for path in libinfo.get_dll_directories():
            os.add_dll_directory(path)
    # pylint: disable=protected-access
    lib_name = "mlc_llm" if tvm._ffi.base._RUNTIME_ONLY else "mlc_llm_module"
    # pylint: enable=protected-access
    lib_path = libinfo.find_lib_path(lib_name, optional=False)
    return ctypes.CDLL(lib_path[0]), lib_path[0]


# only load once here
<<<<<<< HEAD
if os.environ.get("SKIP_LOADING_MLCLLM_SO", "0") == "0":
    _LIB, _LIB_PATH = _load_mlc_llm_lib()


def get_delta_message(curr_message: str, new_message: str) -> str:
    r"""Given the current message and the new message, compute the delta message
    (the newly generated part, the diff of the new message from the current message).

    Parameters
    ----------
    curr_message : str
        The message generated in the previous round.
    new_message : str
        The message generated in the new round.

    Returns
    -------
    delta_message : str
        The diff of the new message from the current message (the newly generated part).
    """
    f_get_delta_message = tvm.get_global_func("mlc.get_delta_message")
    return f_get_delta_message(curr_message, new_message)


def set_global_random_seed(seed):
    """Set global random seed for python, numpy, torch and tvm."""
    if "numpy" in sys.modules:
        sys.modules["numpy"].random.seed(seed)
    if "torch" in sys.modules:
        sys.modules["torch"].manual_seed(seed)
    if "random" in sys.modules:
        sys.modules["random"].seed(seed)
    if "tvm" in sys.modules:
        set_seed = sys.modules["tvm"].get_global_func("mlc.random.set_seed")
        if set_seed:
            set_seed(seed)
=======
if SKIP_LOADING_MLCLLM_SO == "0":
    _LIB, _LIB_PATH = _load_mlc_llm_lib()
>>>>>>> eddc5b14
<|MERGE_RESOLUTION|>--- conflicted
+++ resolved
@@ -24,44 +24,5 @@
 
 
 # only load once here
-<<<<<<< HEAD
-if os.environ.get("SKIP_LOADING_MLCLLM_SO", "0") == "0":
-    _LIB, _LIB_PATH = _load_mlc_llm_lib()
-
-
-def get_delta_message(curr_message: str, new_message: str) -> str:
-    r"""Given the current message and the new message, compute the delta message
-    (the newly generated part, the diff of the new message from the current message).
-
-    Parameters
-    ----------
-    curr_message : str
-        The message generated in the previous round.
-    new_message : str
-        The message generated in the new round.
-
-    Returns
-    -------
-    delta_message : str
-        The diff of the new message from the current message (the newly generated part).
-    """
-    f_get_delta_message = tvm.get_global_func("mlc.get_delta_message")
-    return f_get_delta_message(curr_message, new_message)
-
-
-def set_global_random_seed(seed):
-    """Set global random seed for python, numpy, torch and tvm."""
-    if "numpy" in sys.modules:
-        sys.modules["numpy"].random.seed(seed)
-    if "torch" in sys.modules:
-        sys.modules["torch"].manual_seed(seed)
-    if "random" in sys.modules:
-        sys.modules["random"].seed(seed)
-    if "tvm" in sys.modules:
-        set_seed = sys.modules["tvm"].get_global_func("mlc.random.set_seed")
-        if set_seed:
-            set_seed(seed)
-=======
 if SKIP_LOADING_MLCLLM_SO == "0":
-    _LIB, _LIB_PATH = _load_mlc_llm_lib()
->>>>>>> eddc5b14
+    _LIB, _LIB_PATH = _load_mlc_llm_lib()