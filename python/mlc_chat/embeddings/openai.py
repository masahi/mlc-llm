--- conflicted
+++ resolved
@@ -1,8 +1,6 @@
 # pylint: disable=missing-docstring
 from __future__ import annotations
 
-<<<<<<< HEAD
-import logging
 from typing import Iterable, List, Optional, Sequence, Tuple
 
 import numpy as np
@@ -11,18 +9,8 @@
     async_embed_with_retry,
     embed_with_retry,
 )
-=======
-from typing import Iterable, List, Optional, Sequence, Tuple
-
-import numpy as np
-from langchain.embeddings import OpenAIEmbeddings  # pylint: disable=import-error
-from langchain.embeddings.openai import (  # pylint: disable=import-error
-    async_embed_with_retry,
-    embed_with_retry,
-)
 
 from mlc_chat.support import logging
->>>>>>> eddc5b14
 
 logger = logging.getLogger(__name__)
 
