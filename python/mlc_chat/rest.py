# pylint: disable=missing-docstring,fixme,import-error
import argparse
import ast
import asyncio
import dataclasses
<<<<<<< HEAD
from contextlib import asynccontextmanager
from typing import Dict
=======
import json
from contextlib import asynccontextmanager
from typing import Dict, List
>>>>>>> eddc5b14

import numpy as np
import uvicorn
from fastapi import FastAPI
from fastapi.middleware.cors import CORSMiddleware
from fastapi.responses import StreamingResponse

from mlc_chat.chat_module import GenerationConfig
<<<<<<< HEAD
=======
from mlc_chat.support.random import set_global_random_seed
>>>>>>> eddc5b14

from .chat_module import ChatModule
from .interface.openai_api import (
    ChatCompletionRequest,
    ChatCompletionResponse,
    ChatCompletionResponseChoice,
    ChatCompletionResponseStreamChoice,
    ChatCompletionStreamResponse,
    ChatMessage,
    CompletionRequest,
    CompletionResponse,
    CompletionResponseChoice,
    CompletionResponseStreamChoice,
    CompletionStreamResponse,
    DeltaMessage,
    EmbeddingsRequest,
    EmbeddingsResponse,
<<<<<<< HEAD
=======
    ToolCalls,
    ToolChoice,
>>>>>>> eddc5b14
    UsageInfo,
    VisualStudioCodeCompletionRequest,
    VisualStudioCodeCompletionResponse,
)


@dataclasses.dataclass
class RestAPIArgs:
    """RestAPIArgs is the dataclass that organizes the arguments used for starting a REST API
    server."""

    model: str = dataclasses.field(
        metadata={
            "help": (
                """
                The model folder after compiling with MLC-LLM build process. The parameter
                can either be the model name with its quantization scheme
                (e.g. ``Llama-2-7b-chat-hf-q4f16_1``), or a full path to the model
                folder. In the former case, we will use the provided name to search
                for the model folder over possible paths.
                """
            )
        }
    )
    lib_path: str = dataclasses.field(
        default=None,
        metadata={
            "help": (
                """
                The full path to the model library file to use (e.g. a ``.so`` file).
                """
            )
        },
    )
    device: str = dataclasses.field(
        default="auto",
        metadata={
            "help": (
                """
                The description of the device to run on. User should provide a string in the
                form of 'device_name:device_id' or 'device_name', where 'device_name' is one of
                'cuda', 'metal', 'vulkan', 'rocm', 'opencl', 'auto' (automatically detect the
                local device), and 'device_id' is the device id to run on. If no 'device_id'
                is provided, it will be set to 0 by default.
                """
            )
        },
    )
    host: str = dataclasses.field(
        default="127.0.0.1",
        metadata={
            "help": (
                """
                The host at which the server should be started, defaults to ``127.0.0.1``.
                """
            )
        },
    )
    port: int = dataclasses.field(
        default=8000,
        metadata={
            "help": (
                """
                The port on which the server should be started, defaults to ``8000``.
                """
            )
        },
    )
    random_seed: int = dataclasses.field(
        default=None,
        metadata={
            "help": (
                """
                The random seed to initialize all the RNG used in mlc-chat. By default,
                no seed is set.
                """
            )
        },
    )


def convert_args_to_argparser() -> argparse.ArgumentParser:
    """Convert from RestAPIArgs to an equivalent ArgumentParser."""
    args = argparse.ArgumentParser("MLC Chat REST API")
    for field in dataclasses.fields(RestAPIArgs):
        name = field.name.replace("_", "-")
        field_name = f"--{name}"
        # `kwargs` contains `help`, `choices`, and `action`
        kwargs = field.metadata.copy()
        if field.type == bool:
            # boolean arguments do not need to specify `type`
            args.add_argument(field_name, default=field.default, **kwargs)
        else:
            args.add_argument(field_name, type=field.type, default=field.default, **kwargs)
    return args


session: Dict[str, ChatModule] = {}


@asynccontextmanager
async def lifespan(_app: FastAPI):
    if ARGS.random_seed is not None:
        set_global_random_seed(ARGS.random_seed)
    chat_mod = ChatModule(
        model=ARGS.model,
        device=ARGS.device,
        model_lib_path=ARGS.lib_path,
    )
    session["chat_mod"] = chat_mod
    yield
    session.clear()


origins = ["*"]

app = FastAPI(lifespan=lifespan)
app.add_middleware(
    CORSMiddleware,
    allow_origins=origins,
    allow_credentials=True,
    allow_methods=["*"],
    allow_headers=["*"],
)


class AsyncCompletionStream:
    def __init__(self, generation_config: GenerationConfig):
        self.generation_config = generation_config

    def __aiter__(self):
        return self

    async def get_next_msg(self):
        # pylint: disable=protected-access
        if not session["chat_mod"]._stopped():
            session["chat_mod"]._decode(generation_config=self.generation_config)
            msg = session["chat_mod"]._get_message()
            return msg
        # pylint: enable=protected-access
        raise StopAsyncIteration

    async def __anext__(self):
        if not session["chat_mod"]._stopped():
            task = asyncio.create_task(self.get_next_msg())
            msg = await task
            return msg
        raise StopAsyncIteration
<<<<<<< HEAD
=======


def add_function_call(prompt: List[ChatMessage], function_string: str):
    # update content of the last input message to include function string
    user_query = prompt[-1].content
    prompt[-1].content = f"<<question>> {user_query} <<function>> {function_string}\n"


def function_call_util(request: ChatCompletionRequest):
    """Performs the necessary actions to add function calls to the prompt
    returns True if function calls are added to the prompt else returns False
    TODO: Check function name in tools.function['name']
    TODO: Currently auto mode default to generating function calls instead of smartly
    checking weather to generate function calls or not
    """

    # return if no tools are provided
    if request.tools is None:
        return False

    # skip if tool_choice is set to none
    if isinstance(request.tool_choice, str) and request.tool_choice == "none":
        return False

    if isinstance(request.tool_choice, ToolChoice):
        # force the model to use a specific function provided by tool_choice
        if request.tool_choice.type != "function":
            raise ValueError("Only 'function' tool choice is supported")
        for tool in request.tools:
            if tool.function["name"] == request.tool_choice.function["name"]:
                add_function_call(request.messages, json.dumps(tool.function))
                return True
        raise ValueError("ToolChoice.function.name not found in tools")

    if isinstance(request.tool_choice, str):
        # Add all the functions to the input prompt
        function_list = []
        for tool in request.tools:
            if tool.type == "function":
                function_list.append(tool.function)
            else:
                raise ValueError("Only 'function' tool.type is supported")
        add_function_call(request.messages, json.dumps(function_list))
    else:
        raise ValueError("Invalid toolChoice instance type")
    return True


def convert_function_str_to_json(stringified_calls):
    def parse_function_call(call_str):
        node = ast.parse(call_str, mode="eval")
        call_node = node.body
        if isinstance(call_node, ast.Call):
            name = call_node.func.id
            arguments = {}
            for keyword in call_node.keywords:
                arguments[keyword.arg] = ast.literal_eval(keyword.value)
            return {"name": name, "arguments": arguments}
        return None

    calls = ast.literal_eval(stringified_calls)
    result = [parse_function_call(call_str) for call_str in calls]
    return result
>>>>>>> eddc5b14


@app.post("/v1/chat/completions")
async def request_chat_completion(request: ChatCompletionRequest):
    """
    Creates model response for the given chat conversation.
    The messages field contains a list of messages (describing the conversation history). eg:
    ```"messages": [{"role": "user", "content": "What's my name?"},
                    {"role": "assistant", "content": "Your name is Llama."},
                    {"role": "user", "content": "No, that's your name. My name is X."},
                    {"role": "assistant", "content": "Ah, my apologies! Your name is X! "},
                    {"role": "user", "content": "What is the meaning of life?"},
                ]
    ```
    ]
    """
    generation_config = GenerationConfig(
        temperature=request.temperature,
        repetition_penalty=request.repetition_penalty,
        presence_penalty=request.presence_penalty,
        frequency_penalty=request.frequency_penalty,
        top_p=request.top_p,
        mean_gen_len=request.mean_gen_len,
        max_gen_len=request.max_gen_len,
        n=request.n,
        stop=request.stop,
    )

    session["chat_mod"].reset_chat()  # Reset previous history, KV cache, etc.

<<<<<<< HEAD
=======
    use_function_call = function_call_util(request)

>>>>>>> eddc5b14
    if request.stream:
        session["chat_mod"]._prefill(  # pylint: disable=protected-access
            input=request.messages,
            generation_config=generation_config,
        )

        async def iter_response():
            prev_txt = ""
            async for content in AsyncCompletionStream(generation_config=generation_config):
                if content:
                    # Remove the replacement character (U+FFFD) from the response
                    # This is to handle emojis. An emoji might be made up of multiple tokens.
                    # In the Rest streaming setting, if an emoji gets truncated in the middle of
                    # its encoded byte sequence, a replacement character will appear.
                    valid_content = content.replace("�", "")
                    chunk = ChatCompletionStreamResponse(
                        choices=[
                            ChatCompletionResponseStreamChoice(
                                index=0,
                                delta=DeltaMessage(
                                    role="assistant", content=valid_content[len(prev_txt) :]
                                ),
                                finish_reason="stop",
                            )
                        ]
                    )
                    prev_txt = valid_content
                    yield f"data: {chunk.json(exclude_unset=True)}\n\n"
            yield "data: [DONE]\n\n"

        return StreamingResponse(iter_response(), media_type="text/event-stream")
<<<<<<< HEAD
    msg = session["chat_mod"].generate(prompt=request.messages, generation_config=generation_config)
    if isinstance(msg, str):
        msg = [msg]
    return ChatCompletionResponse(
        choices=[
            ChatCompletionResponseChoice(
                index=index,
                message=ChatMessage(role="assistant", content=msg[index]),
                finish_reason="stop",
            )
            for index in range(len(msg))
        ],
=======
    msg = session["chat_mod"].generate(
        prompt=request.messages, generation_config=generation_config, stateless=True
    )
    if isinstance(msg, str):
        msg = [msg]

    choices = []
    for index, msg_i in enumerate(msg):
        if use_function_call:
            choices.append(
                ChatCompletionResponseChoice(
                    index=index,
                    message=ChatMessage(
                        role="assistant",
                        content=None,
                        tool_calls=[
                            ToolCalls(
                                function=fn_json_obj,
                            )
                            for fn_json_obj in convert_function_str_to_json(msg_i)
                        ],
                    ),
                    finish_reason="tool_calls",
                )
            )
        else:
            choices.append(
                ChatCompletionResponseChoice(
                    index=index,
                    message=ChatMessage(
                        role="assistant",
                        content=msg_i,
                    ),
                    finish_reason="stop",
                )
            )

    return ChatCompletionResponse(
        choices=choices,
>>>>>>> eddc5b14
        # TODO: Fill in correct usage info
        usage=UsageInfo(prompt_tokens=0, completion_tokens=0, total_tokens=0),
    )


@app.post("/v1/completions")
async def request_completion(request: CompletionRequest):
    """
    Creates a completion for a given prompt.
    """

    generation_config = GenerationConfig(
        temperature=request.temperature,
        repetition_penalty=request.repetition_penalty,
        presence_penalty=request.presence_penalty,
        frequency_penalty=request.frequency_penalty,
        top_p=request.top_p,
        mean_gen_len=request.mean_gen_len,
        max_gen_len=request.max_gen_len,
        n=request.n,
        stop=request.stop,
    )

    session["chat_mod"].reset_chat()
    # Langchain's load_qa_chain.run expects the input to be a list with the query
    if isinstance(request.prompt, list):
        if len(request.prompt) > 1:
            raise ValueError(
                """
                The /v1/completions endpoint currently only supports single message prompts.
                Please ensure your request contains only one message
                """
            )
        prompt = request.prompt[0]
    else:
        prompt = request.prompt

    if request.stream:
        session["chat_mod"]._prefill(  # pylint: disable=protected-access
            input=prompt,
            generation_config=generation_config,
        )
<<<<<<< HEAD

        async def iter_response():
            prev_txt = ""
            async for content in AsyncCompletionStream(generation_config=generation_config):
                if content:
                    chunk = CompletionStreamResponse(
                        choices=[
                            CompletionResponseStreamChoice(
                                index=0,
                                text=content[len(prev_txt) :],
                                finish_reason="stop",
                            )
                        ]
                    )
                    prev_txt = content
                    yield f"data: {chunk.json(exclude_unset=True)}\n\n"
            yield "data: [DONE]\n\n"

=======

        async def iter_response():
            prev_txt = ""
            async for content in AsyncCompletionStream(generation_config=generation_config):
                if content:
                    chunk = CompletionStreamResponse(
                        choices=[
                            CompletionResponseStreamChoice(
                                index=0,
                                text=content[len(prev_txt) :],
                                finish_reason="stop",
                            )
                        ]
                    )
                    prev_txt = content
                    yield f"data: {chunk.json(exclude_unset=True)}\n\n"
            yield "data: [DONE]\n\n"

>>>>>>> eddc5b14
        return StreamingResponse(iter_response(), media_type="text/event-stream")
    msg = session["chat_mod"].generate(prompt=prompt, generation_config=generation_config)
    if isinstance(msg, str):
        msg = [msg]
    return CompletionResponse(
        choices=[
            CompletionResponseChoice(index=index, text=msg[index]) for index in range(len(msg))
        ],
        # TODO: Fill in correct usage info
        usage=UsageInfo(prompt_tokens=0, completion_tokens=0, total_tokens=0),
    )


@app.post("/v1/embeddings")
async def request_embeddings(request: EmbeddingsRequest):
    """
    Gets embedding for some text.
    """
    inps = []
    if isinstance(request.input, str):
        inps.append(request.input)
    elif isinstance(request.input, list):
        inps = request.input
    else:
        assert f"Invalid input type {type(request.input)}"

    data = []
    for i, inp in enumerate(inps):
        session["chat_mod"].reset_chat()
        emb = session["chat_mod"].embed_text(input=inp).numpy()
        mean_emb = np.squeeze(np.mean(emb, axis=1), axis=0)
        norm_emb = mean_emb / np.linalg.norm(mean_emb)
        data.append({"object": "embedding", "embedding": norm_emb.tolist(), "index": i})
    # TODO: Fill in correct usage info
    return EmbeddingsResponse(
        data=data, usage=UsageInfo(prompt_tokens=0, completion_tokens=0, total_tokens=0)
    )


@app.post("/chat/reset")
async def reset():
    """
    Reset the chat for the currently initialized model.
    """
    session["chat_mod"].reset_chat()


@app.get("/stats")
async def read_stats():
    """
    Get the runtime stats.
    """
    return session["chat_mod"].stats()


@app.get("/verbose_stats")
async def read_stats_verbose():
    """
    Get the verbose runtime stats.
    """
    return session["chat_mod"].stats(verbose=True)


@app.post("/v1/llm-vscode/completions")
async def request_llm_vscode(request: VisualStudioCodeCompletionRequest):
    """
    Creates a vscode code completion for a given prompt.
    Follows huggingface LSP (https://github.com/huggingface/llm-ls)
    """
    generation_config = GenerationConfig(
        temperature=request.parameters.temperature,
        top_p=request.parameters.top_p,
        mean_gen_len=request.parameters.max_new_tokens,
        max_gen_len=request.parameters.max_new_tokens,
    )
    msg = session["chat_mod"].generate(prompt=request.inputs, generation_config=generation_config)

    return VisualStudioCodeCompletionResponse(generated_text=msg)


ARGS = convert_args_to_argparser().parse_args()
if __name__ == "__main__":
    uvicorn.run("mlc_chat.rest:app", host=ARGS.host, port=ARGS.port, reload=False, access_log=False)<|MERGE_RESOLUTION|>--- conflicted
+++ resolved
@@ -3,14 +3,9 @@
 import ast
 import asyncio
 import dataclasses
-<<<<<<< HEAD
-from contextlib import asynccontextmanager
-from typing import Dict
-=======
 import json
 from contextlib import asynccontextmanager
 from typing import Dict, List
->>>>>>> eddc5b14
 
 import numpy as np
 import uvicorn
@@ -19,10 +14,7 @@
 from fastapi.responses import StreamingResponse
 
 from mlc_chat.chat_module import GenerationConfig
-<<<<<<< HEAD
-=======
 from mlc_chat.support.random import set_global_random_seed
->>>>>>> eddc5b14
 
 from .chat_module import ChatModule
 from .interface.openai_api import (
@@ -40,11 +32,8 @@
     DeltaMessage,
     EmbeddingsRequest,
     EmbeddingsResponse,
-<<<<<<< HEAD
-=======
     ToolCalls,
     ToolChoice,
->>>>>>> eddc5b14
     UsageInfo,
     VisualStudioCodeCompletionRequest,
     VisualStudioCodeCompletionResponse,
@@ -193,8 +182,6 @@
             msg = await task
             return msg
         raise StopAsyncIteration
-<<<<<<< HEAD
-=======
 
 
 def add_function_call(prompt: List[ChatMessage], function_string: str):
@@ -258,7 +245,6 @@
     calls = ast.literal_eval(stringified_calls)
     result = [parse_function_call(call_str) for call_str in calls]
     return result
->>>>>>> eddc5b14
 
 
 @app.post("/v1/chat/completions")
@@ -289,11 +275,8 @@
 
     session["chat_mod"].reset_chat()  # Reset previous history, KV cache, etc.
 
-<<<<<<< HEAD
-=======
     use_function_call = function_call_util(request)
 
->>>>>>> eddc5b14
     if request.stream:
         session["chat_mod"]._prefill(  # pylint: disable=protected-access
             input=request.messages,
@@ -325,20 +308,6 @@
             yield "data: [DONE]\n\n"
 
         return StreamingResponse(iter_response(), media_type="text/event-stream")
-<<<<<<< HEAD
-    msg = session["chat_mod"].generate(prompt=request.messages, generation_config=generation_config)
-    if isinstance(msg, str):
-        msg = [msg]
-    return ChatCompletionResponse(
-        choices=[
-            ChatCompletionResponseChoice(
-                index=index,
-                message=ChatMessage(role="assistant", content=msg[index]),
-                finish_reason="stop",
-            )
-            for index in range(len(msg))
-        ],
-=======
     msg = session["chat_mod"].generate(
         prompt=request.messages, generation_config=generation_config, stateless=True
     )
@@ -378,7 +347,6 @@
 
     return ChatCompletionResponse(
         choices=choices,
->>>>>>> eddc5b14
         # TODO: Fill in correct usage info
         usage=UsageInfo(prompt_tokens=0, completion_tokens=0, total_tokens=0),
     )
@@ -421,7 +389,6 @@
             input=prompt,
             generation_config=generation_config,
         )
-<<<<<<< HEAD
 
         async def iter_response():
             prev_txt = ""
@@ -440,26 +407,6 @@
                     yield f"data: {chunk.json(exclude_unset=True)}\n\n"
             yield "data: [DONE]\n\n"
 
-=======
-
-        async def iter_response():
-            prev_txt = ""
-            async for content in AsyncCompletionStream(generation_config=generation_config):
-                if content:
-                    chunk = CompletionStreamResponse(
-                        choices=[
-                            CompletionResponseStreamChoice(
-                                index=0,
-                                text=content[len(prev_txt) :],
-                                finish_reason="stop",
-                            )
-                        ]
-                    )
-                    prev_txt = content
-                    yield f"data: {chunk.json(exclude_unset=True)}\n\n"
-            yield "data: [DONE]\n\n"
-
->>>>>>> eddc5b14
         return StreamingResponse(iter_response(), media_type="text/event-stream")
     msg = session["chat_mod"].generate(prompt=prompt, generation_config=generation_config)
     if isinstance(msg, str):
