"""The Python API for MLC chat."""
#! pylint: disable=too-many-lines
import inspect
import json
import logging
import os
import sys
import warnings
from dataclasses import asdict, dataclass, fields
from enum import Enum
<<<<<<< HEAD
from typing import List, Optional, Tuple, Union
=======
from typing import TYPE_CHECKING, List, Optional, Tuple, Union
>>>>>>> 834811f0

import tvm
from tvm.runtime import disco  # pylint: disable=unused-import

<<<<<<< HEAD
from .base import _LIB  # pylint: disable=unused-import
from .interface.openai_api import ChatMessage
=======
from . import base  # pylint: disable=unused-import

if TYPE_CHECKING:
    from .interface.openai_api import ChatMessage
>>>>>>> 834811f0

# pylint: disable=line-too-long
_PYTHON_GET_STARTED_TUTORIAL_URL = "https://github.com/mlc-ai/notebooks/blob/main/mlc-llm/tutorial_chat_module_getting_started.ipynb"
# pylint: enable=line-too-long


@dataclass
class ConvConfig:  # pylint: disable=too-many-instance-attributes
    r"""A dataclass that represents user-defined partial configuration for conversation template.

    This is an attribute of :class:`mlc_chat.ChatConfig`, which can then be passed in to the
    instantiation of a :class:`mlc_chat.ChatModule` instance to override the default
    setting in ``mlc-chat-config.json`` under the model folder. Note that we will
    first load the predefined template with the name specified in ``conv_template``.

    Since the configuration is partial, everything will be ``Optional``.

    Parameters
    ----------
    name : Optional[str]
        Name of the conversation.
    system : Optional[str]
        The prompt encoded before starting the chat.
    roles : Optional[List[str]]
        An array that describes the role names of the user and the model. These
        names are specific to the model being used.
    messages : Optional[List[List[str]]]
        The chat history represented as an array of string pairs in the following
        format: ``[[role_0, msg_0], [role_1, msg_1], ...]``.
    offset : Optional[int]
        The offset used to begin the chat from the chat history. When offset
        is not ``0``, ``messages[0:offset-1]`` will be encoded.
    separator_style : Optional[int]
        Specifies whether we are in chat-bot mode (``0``) or pure LM prompt mode (``1``).
    seps : Optional[List[str]]
        An array of strings indicating the separators to be used after a user
        message and a model message respectively.
    role_msg_sep : Optional[str]
        A string indicating the separator between a role and a message.
    role_empty_sep : Optional[str]
        A string indicating the separator to append to a role when there is no message yet.
    stop_str : Optional[str]
        When the ``stop_str`` is encountered, the model will stop generating output.
    stop_tokens : Optional[List[int]]
        A list of token IDs that act as stop tokens.
    add_bos : Optional[bool]
        Determines whether a beginning-of-string (bos) token should be added
        before the input tokens.
    """

    name: Optional[str] = None
    system: Optional[str] = None
    roles: Optional[List[str]] = None
    messages: Optional[List[List[str]]] = None
    offset: Optional[int] = None
    separator_style: Optional[int] = None
    seps: Optional[List[str]] = None
    role_msg_sep: Optional[str] = None
    role_empty_sep: Optional[str] = None
    stop_str: Optional[str] = None
    stop_tokens: Optional[List[int]] = None
    add_bos: Optional[bool] = None

    def __post_init__(self):
        if self.messages is not None and self.offset is None:
            self.offset = len(self.messages)


@dataclass
class ChatConfig:  # pylint: disable=too-many-instance-attributes
    r"""A dataclass that represents user-defined partial configuration for the
    chat config file.

    An instance of ``ChatConfig`` can be passed in to the instantiation of a
    :class:`mlc_chat.ChatModule` instance to override the default setting in
    ``mlc-chat-config.json`` under the model folder.

    Since the configuration is partial, everything will be ``Optional``.

    Note that we will exploit this class to also represent ``mlc-chat-config.json``
    during intermediate processing.

    Parameters
    ----------
    model_lib : Optional[str]
        The necessary model library to launch this model architecture. We recommend
        reuse model library when possible. For example, all LLaMA-7B models can
        use ``vicuna-v1-7b-{matching quantization scheme}``. So you can distribute
        LLaMA-7B weight variants and still use them in prebuilt MLC chat apps.
    local_id : Optional[str]
        Uniquely identifying the model in application. This is also used by
        command line interface app to specify which model to run.
    conv_template : Optional[str]
        The name of the conversation template that this chat uses.
    temperature : Optional[float]
        The temperature applied to logits before sampling. The default value is
        ``0.7``. A higher temperature encourages more diverse outputs, while a
        lower temperature produces more deterministic outputs.
    repetition_penalty : Optional[float]
        The repetition penalty controls the likelihood of the model generating
        repeated texts. The default value is set to ``1.0``, indicating that no
        repetition penalty is applied. Increasing the value reduces the
        likelihood of repeat text generation. However, setting a high
        ``repetition_penalty`` may result in the model generating meaningless
        texts. The ideal choice of repetition penalty may vary among models.

        For more details on how repetition penalty controls text generation, please
        check out the CTRL paper (https://arxiv.org/pdf/1909.05858.pdf).
    top_p : Optional[float]
        This parameter determines the set of tokens from which we sample during
        decoding. The default value is set to ``0.95``. At each step, we select
        tokens from the minimal set that has a cumulative probability exceeding
        the ``top_p`` parameter.

        For additional information on top-p sampling, please refer to this blog
        post: https://huggingface.co/blog/how-to-generate#top-p-nucleus-sampling.
    mean_gen_len : Optional[int]
        The approximated average number of generated tokens in each round. Used
        to determine whether the maximum window size would be exceeded.
    max_gen_len : Optional[int]
        The maximum number of tokens to be generated in each round. Would simply
        stop generating after this number is exceeded.
    shift_fill_factor : Optional[float]
        The fraction of maximum window size to shift when it is exceeded.
    tokenizer_files : Optional[List[str]]
        List of tokenizer files of the model.
    conv_config : Optional[ConvConfig]
        The partial overriding configuration for conversation template. Will first
        load the predefined template with the name specified in ``conv_template``
        and then override some of the configurations specified in ``conv_config``.
    model_category : Optional[str]
        The category of the model's architecture (e.g. ``llama``, ``gpt_neox``, ``rwkv``).
    model_name : Optional[str]
        Name of the model (e.g. ``Llama-2-7b-chat-hf``).
    num_shards: Optional[str]
        Tensor parallel degree.
    use_presharded_weights: Optional[bool]
        If True, the weights were saved with sharding already applied.
    max_window_size: Optional[str]
        Maximum kv cache window size.
    """

    model_lib: Optional[str] = None
    local_id: Optional[str] = None
    conv_template: Optional[str] = None
    temperature: Optional[float] = None
    repetition_penalty: Optional[float] = None
    top_p: Optional[float] = None
    mean_gen_len: Optional[int] = None
    max_gen_len: Optional[int] = None
    shift_fill_factor: Optional[float] = None
    tokenizer_files: Optional[List[str]] = None
    conv_config: Optional[ConvConfig] = None
    model_category: Optional[str] = None
    model_name: Optional[str] = None
    num_shards: Optional[int] = None
    use_presharded_weights: Optional[bool] = None
    max_window_size: Optional[int] = None

    @classmethod
    def _from_json(cls, json_obj: dict):
        return cls(**{k: v for k, v in json_obj.items() if k in inspect.signature(cls).parameters})


@dataclass
class GenerationConfig:  # pylint: disable=too-many-instance-attributes
    r"""A dataclass that represents user-defined generation configuration.

    An instance of ``GenerationConfig`` can be passed in to the generate function
    of a :class:`mlc_chat.ChatModule` instance to override the default generation
    setting in ``mlc-chat-config.json`` and ``ChatConfig`` under the model folder.

    Once the generation ends, ``GenerationConfig`` is discarded, since the values
    will only override the ``ChatConfig`` generation settings during one generation,
    unless it is recurrently passed to generate function. This allows changing generation
    settings over time, without overriding ``ChatConfig`` permanently.

    Since the configuraiton is partial, everything will be ``Optional``.

    Parameters
    ----------
    temperature : Optional[float]
        The temperature applied to logits before sampling. The default value is
        ``0.7``. A higher temperature encourages more diverse outputs, while a
        lower temperature produces more deterministic outputs.
    presence_penalty : Optional[float]
        Number between -2.0 and 2.0. Positive values penalize new tokens based on
        whether they appear in the text so far, increasing the model's likelihood
        to talk about new topics. Negative values can increase the likelihood of
        repetition.
    frequency_penalty : Optional[float]
        Number between -2.0 and 2.0. Positive values penalize new tokens based on their
        existing frequency in the text so far, decreasing the model's likelihood to
        repeat the same line verbatim. Negative values can increase the likelihood of
        repetition.
    repetition_penalty : Optional[float]
        The repetition penalty controls the likelihood of the model generating
        repeated texts. The default value is set to ``1.0``, indicating that no
        repetition penalty is applied. Increasing the value reduces the
        likelihood of repeat text generation. However, setting a high
        ``repetition_penalty`` may result in the model generating meaningless
        texts. The ideal choice of repetition penalty may vary among models. Only
        Active when presence_penalty and frequency_penalty are both 0.0.

        For more details on how repetition penalty controls text generation, please
        check out the CTRL paper (https://arxiv.org/pdf/1909.05858.pdf).
    top_p : Optional[float]
        This parameter determines the set of tokens from which we sample during
        decoding. The default value is set to ``0.95``. At each step, we select
        tokens from the minimal set that has a cumulative probability exceeding
        the ``top_p`` parameter.

        For additional information on top-p sampling, please refer to this blog
        post: https://huggingface.co/blog/how-to-generate#top-p-nucleus-sampling.
    mean_gen_len : Optional[int]
        The approximated average number of generated tokens in each round. Used
        to determine whether the maximum window size would be exceeded.
    max_gen_len : Optional[int]
        This parameter determines the maximum length of the generated text. If it is
        not set, the model will generate text until it encounters a stop token.
    n : Optional[int]
        This parameter determines the number of text samples to generate. The default
        value is ``1``. Note that this parameter is only used when ``stream`` is set to
        ``False``.
    stop : Optional[Union[str, List[str]]]
        When ``stop`` is encountered, the model will stop generating output.
        It can be a string or a list of strings. If it is a list of strings, the model
        will stop generating output when any of the strings in the list is encountered.
        Note that this parameter does not override the default stop string of the model.
    """

    temperature: Optional[float] = None
    repetition_penalty: Optional[float] = None
    top_p: Optional[float] = None
    mean_gen_len: Optional[int] = None
    max_gen_len: Optional[int] = None
    presence_penalty: Optional[float] = 0.0
    frequency_penalty: Optional[float] = 0.0
    n: Optional[int] = None  # pylint: disable=invalid-name
    stop: Optional[Union[str, List[str]]] = None

    @classmethod
    def _from_chat_config(cls, chat_config_obj: ChatConfig):
        return cls(
            **{
                f.name: getattr(chat_config_obj, f.name)
                for f in fields(chat_config_obj)
                if f.name in inspect.signature(cls).parameters
            }
        )


class PlaceInPrompt(Enum):
    """The place of an input message in a prompt."""

    # The input message should have role names and corresponding seperators appended both prior to
    # it and after it, making it a complete prompt.
    All = 0  # pylint: disable=invalid-name
    # The input message is only the beginning part of a prompt, no role name and separator should
    # be appended after the message since there will be future messages appended after the message.
    Begin = 1  # pylint: disable=invalid-name
    # The input message is in the middle of a prompt, nothing should be appended before or after
    # the message.
    Middle = 2  # pylint: disable=invalid-name
    # The input message is the ending part of a prompt, no role name and separator should be
    # appended prior to it since the message is concatenated to some prior messages.
    End = 3  # pylint: disable=invalid-name


def _get_model_path(model: str) -> Tuple[str, str]:
    """Use user-provided argument ``model`` to search for a valid model path.

    We define "valid" as having an ``mlc-chat-config.json`` right under the folder.

    Parameters
    ----------
    model : str
        User's input; may be a compiled model's name, or a full path.

    Returns
    ------
    model_path : str
        A "valid" path to model folder, with ``os.isfile(os.path.join(model_path,
        "mlc-chat-config.json"))`` being ``True``.
    chat_file : str
        Essentially ``os.path.join(model_path, "mlc-chat-config.json")``.

    Raises
    ------
    FileNotFoundError: if we cannot find a valid `model_path`.
    """
    # Note that the order of this list corresponds to our search priority
    candidate_paths = [
        f"{model}",  # full path, or just the name
        f"dist/prebuilt/{model}",  # Using prebuilt workflow
        f"dist/{model}/params",  # Default directory after mlc_llm.build_model()
        f"dist/prebuilt/mlc-chat-{model}",  # Also prebuilt workflow, but missed prefix
    ]

    # Look for the first folder that has `mlc-chat-config.json` under it
    for candidate in candidate_paths:
        chat_file = os.path.join(candidate, "mlc-chat-config.json")
        if os.path.isfile(chat_file):
            logging.info("Using model folder: %s", os.path.abspath(candidate))
            logging.info("Using mlc chat config: %s", os.path.abspath(chat_file))
            return candidate, chat_file

    # Failed to find a valid model_path, analyzing error for user

    # First see if any candidate path is an actual folder
    found_folder = False
    valid_dir_str = ""
    for candidate in candidate_paths:
        if os.path.isdir(candidate):
            valid_dir_str += f"- {os.path.abspath(candidate)}\n"
            found_folder = True

    if found_folder:
        # Error 1: there is a folder, but not an mlc-llm model folder (E1)
        raise FileNotFoundError(
            "The model folder provided does not seem to refer to a valid mlc-llm model folder.\n"
            "Specifically, we cannot find `mlc-chat-config.json`, a required file. You should "
            "provide a path that contains the file.\n"
            "According to your input `model`, we looked at folder(s):\n"
            f"{valid_dir_str}"
            "MLC-Chat consumes models that are processed by the MLC-LLM build process.\n"
            f"Please checkout {_PYTHON_GET_STARTED_TUTORIAL_URL} for an example on "
            "how to load a model."
        )
    # Error 2: cannot find a folder (E0)
    all_paths_str = "".join(f"- {path}\n" for path in candidate_paths)
    raise FileNotFoundError(
        "Cannot find the model folder. We searched over the following possible paths:\n"
        f"{all_paths_str}"
        "You can try to pass in `model=/path/to/your-model-path`, and confirm "
        "that it contains `mlc-chat-config.json`, among other essential files.\n"
        f"Please checkout {_PYTHON_GET_STARTED_TUTORIAL_URL} for an "
        "example on how to load a model."
    )


def _get_chat_config(config_file_path: str, user_chat_config: Optional[ChatConfig]) -> ChatConfig:
    """Read in the config file in model path, then potentially override with user input.

    Parameters
    ----------
    config_file_path : str
        ``chat_file`` returned by ``_get_model_path()``.
    user_chat_config : Optional[ChatConfig]
        User's input, a partial ``ChatConfig`` to override the one in ``config_file_path``.

    Returns
    ------
    final_chat_config : ChatConfig
        ``ChatConfig`` corresponding to ``config_file_path``, overriden by ``user_chat_config``.
    """
    final_chat_config = None
    with open(config_file_path, mode="rt", encoding="utf-8") as file:
        json_object = json.load(file)
        final_chat_config = ChatConfig._from_json(json_object)  # pylint: disable=protected-access
    if user_chat_config is not None:
        # We override using user's chat config
        for field in fields(user_chat_config):
            field_name = field.name
            field_value = getattr(user_chat_config, field_name)
            if field_value is not None:
                if field_name == "model_lib":
                    warn_msg = (
                        'WARNING: Do not override "model_lib" in ChatConfig. '
                        "This override will be ignored. Please use ChatModule.model_lib_path to "
                        "override the full model library path instead."
                    )
                    warnings.warn(warn_msg)
                else:
                    setattr(final_chat_config, field_name, field_value)
    return final_chat_config


def _get_generation_config(
    user_chat_config: ChatConfig, user_generation_config: Optional[GenerationConfig]
) -> GenerationConfig:
    """Read in the config file in model path, then potentially override with user input.

    Parameters
    ----------
    user_chat_config : ChatConfig
        ``ChatConfig`` that contain the generation settings to be overriden.
    user_generation_config : Optional[GenerationConfig]
        User's input, a partial ``GenerationConfig`` to override the ``ChatConfig``.

    Returns
    ------
    final_generation_config : GenerationConfig
        ``GenerationConfig`` corresponding to ``user_chat_config``, overriden by
        ``user_generation_config``.
    """
    # pylint: disable=protected-access
    final_generation_config = GenerationConfig._from_chat_config(user_chat_config)
    # pylint: enable=protected-access
    if user_generation_config is not None:
        # We override using user's chat config
        for field in fields(user_generation_config):
            field_name = field.name
            field_value = getattr(user_generation_config, field_name)
            if field_value is not None:
                setattr(final_generation_config, field_name, field_value)
    return final_generation_config


def _get_lib_module_path(  # pylint: disable=too-many-arguments
    model: str,
    model_path: str,
    chat_config: ChatConfig,
    model_lib_path: Optional[str],
    device_name: str,
    config_file_path: str,
) -> str:
    """Look up the model library. Then return a corresponding ``tvm`` runtime Module.

    Parameters
    ----------
    model : str
        User's input; may be a compiled model's name, or a full path.
    model_path : str
        Model path found by `_get_model_path`.
    chat_config : ChatConfig
        Chat config after potential overrides. Returned by ``_get_chat_config``.
    model_lib_path : Optional[str]
        User's input. Supposedly a full path to model library. Prioritized to use.
    device_name : str
        User's input. Used to construct the library model file name.
    config_file_path : str
        The path to ``mlc-chat-config.json``. Used for error message making.

    Returns
    ------
    model_lib_path : str
        The path pointing to the model library we find.

    Raises
    ------
    FileNotFoundError: if we cannot find a valid model library file.
    """
    # 1. Use user's model_lib_path if provided
    if model_lib_path is not None:
        if os.path.isfile(model_lib_path):
            logging.info("Using library model: %s", model_lib_path)
            return model_lib_path
        raise FileNotFoundError(
            f"The `model_lib_path` you passed in is not a file: {model_lib_path}.\n"
            f"Please refer to {_PYTHON_GET_STARTED_TUTORIAL_URL} as tutorial on model loading."
        )

    # 2. Generate all possible file names according to OS
    candidate_lib_names = []
    if sys.platform.startswith("linux"):
        candidate_lib_names = [f"{chat_config.model_lib}-{device_name}.so"]
    elif sys.platform.startswith("Darwin"):
        # Note that `dylib` comes before `so` since we prioritize `dylib` for MacOS
        candidate_lib_names = [
            f"{chat_config.model_lib}-{device_name}.dylib",
            f"{chat_config.model_lib}-{device_name}.so",
        ]
    elif sys.platform.startswith("win32"):
        candidate_lib_names = [f"{chat_config.model_lib}-{device_name}.dll"]
    else:
        candidate_lib_names = [
            f"{chat_config.model_lib}-{device_name}.dylib",
            f"{chat_config.model_lib}-{device_name}.so",
            f"{chat_config.model_lib}-{device_name}.dll",
        ]

    # 3. Generate possible model library paths
    candidate_paths = []
    for lib_name in candidate_lib_names:
        # Equivalent to {model_path}/../
        pardir_model_path = os.path.abspath(os.path.join(os.path.abspath(model_path), os.pardir))
        candidate_paths.extend(
            [
                f"{lib_name}",
                f"dist/prebuilt/lib/{lib_name}",  # Using prebuilt workflow
                f"dist/{model}/{lib_name}",  # Default directory after mlc_llm.build_model()
                os.path.join(model_path, lib_name),  # User put library inside `model_path`
                os.path.join(pardir_model_path, lib_name),  # Under parent directory of `model_path`
            ]
        )

    # 4. Search for model library
    for candidate in candidate_paths:
        if os.path.isfile(candidate):
            logging.info("Using library model: %s", os.path.abspath(candidate))
            return candidate

    # 5. Error
    err_msg = (
        f"Cannot find the model library that corresponds to `{chat_config.model_lib}`.\n"
        f"`{chat_config.model_lib}` is either provided in the `chat_config` "
        f"you passed in, or specified in {config_file_path}.\n"
        "We searched over the following possible paths: \n"
    )
    for candidate in candidate_paths:
        err_msg += f"- {candidate}\n"
    err_msg += (
        "If you would like to directly specify the model library path, you may "
        "consider passing in the `ChatModule.model_lib_path` parameter.\n"
        f"Please checkout {_PYTHON_GET_STARTED_TUTORIAL_URL} for an example "
        "on how to load a model."
    )
    raise FileNotFoundError(err_msg)


def _convert_chat_config_to_json_str(
    chat_config: Optional[ChatConfig], conv_template: Optional[str]
) -> str:
    """Convert user's input ChatConfig to a json string, omitting ``None`` fields.

    Parameters
    ----------
    chat_config : Optional[ChatConfig]
        User's input. A partial ChatConfig for overriding ``mlc-chat-config.json``.
    conv_template : Optional[str]
        The ``conv_template`` that will be used after considering potential override.

    Returns
    ------
    json_str : str
        A JSON string that corresponds to user's ``chat_config`` input.
        Returns "" if ``chat_config`` unspecified.
    """
    if chat_config is None:
        return ""
    # Current logic does not allow partial ChatConfig without specifying the
    # conv_template. Hence we use the conv_template after considering potential overrides.
    chat_config.conv_template = conv_template
    # Only want to keep entries that are not None; otherwise, we would override things to None
    assert hasattr(ChatConfig, "conv_config")  # in case dataclass attribute name changes
    chat_dict = {}
    for key, value in asdict(chat_config).items():
        if key == "conv_config" and value is not None:
            # conv template is another dict, do the same thing
            conv_dict = {}
            for conv_k, conv_v in value.items():
                if conv_v is not None:
                    conv_dict[conv_k] = conv_v
            chat_dict[key] = conv_dict
            continue
        if value is not None:
            chat_dict[key] = value

    return json.dumps(chat_dict)


def _convert_generation_config_to_json_str(generation_config: Optional[GenerationConfig]) -> str:
    """Convert user's input GenerationConfig to a json string.

    Parameters
    ----------
    generation_config : Optional[GenerationConfig]
        User's input. A partial GenerationConfig for overriding ChatConfig generation settings.

    Returns
    ------
    json_str : str
        A JSON string that corresponds to user's ``generation_config`` input.
        Returns "" if ``generation_config`` unspecified.
    """
    if generation_config is None:
        return ""
    return json.dumps(asdict(generation_config))


def _parse_device_str(device: str) -> Tuple[tvm.runtime.Device, str]:
    """Parse the input device identifier into device name and id.

    Parameters
    ----------
    device : str
        The device identifier to parse.
        It can be "device_name" (e.g., "cuda") or
        "device_name:device_id" (e.g., "cuda:1").

    Returns
    -------
    dev : tvm.runtime.Device
        The device.

    device_name : str
        The name of the device.
    """
    device_err_msg = (
        f"Invalid device name: {device}. Please enter the device in the form "
        "'device_name:device_id' or 'device_name', where 'device_name' needs to be "
        "one of 'cuda', 'metal', 'vulkan', 'rocm', 'opencl', 'auto'."
    )
    device_args = device.split(":")
    if len(device_args) == 1:
        device_name, device_id = device_args[0], 0
    elif len(device_args) == 2:
        device_name, device_id = device_args[0], int(device_args[1])
    elif len(device_args) > 2:
        raise ValueError(device_err_msg)

    if device_name == "cuda":
        device = tvm.cuda(device_id)
    elif device_name == "metal":
        device = tvm.metal(device_id)
    elif device_name == "vulkan":
        device = tvm.vulkan(device_id)
    elif device_name == "rocm":
        device = tvm.rocm(device_id)
    elif device_name == "opencl":
        device = tvm.opencl(device_id)
    elif device_name == "auto":
        device, device_name = _detect_local_device(device_id)
        logging.info("System automatically detected device: %s", device_name)
    else:
        raise ValueError(device_err_msg)

    return device, device_name


def _detect_local_device(device_id: int = 0) -> Tuple[tvm.runtime.Device, str]:
    """Automatically detect the local device if user does not specify.

    Parameters
    ----------
    device_id : int
        The local device id.

    Returns
    ------
    dev : tvm.runtime.Device
        The local device.

    device_name : str
        The name of the device.
    """
    if tvm.metal().exist:
        return tvm.metal(device_id), "metal"
    if tvm.rocm().exist:
        return tvm.rocm(device_id), "rocm"
    if tvm.cuda().exist:
        return tvm.cuda(device_id), "cuda"
    if tvm.vulkan().exist:
        return tvm.vulkan(device_id), "vulkan"
    if tvm.opencl().exist:
        return tvm.opencl(device_id), "opencl"
    logging.info(
        "None of the following device is detected: metal, rocm, cuda, vulkan, opencl. "
        "Switch to llvm instead."
    )
    return tvm.cpu(device_id), "llvm"


class ChatModule:  # pylint: disable=too-many-instance-attributes
    r"""The ChatModule for MLC LLM.

    Examples
    --------

    .. code:: python

        from mlc_chat import ChatModule
        from mlc_chat.callback import StreamToStdout

        # Create a ChatModule instance
        cm = ChatModule(model="Llama-2-7b-chat-hf-q4f16_1")

        # Generate a response for a given prompt
        output = cm.generate(
            prompt="What is the meaning of life?",
            progress_callback=StreamToStdout(callback_interval=2),
        )

        # Print prefill and decode performance statistics
        print(f"Statistics: {cm.stats()}\n")

        output = cm.generate(
            prompt="How many points did you list out?",
            progress_callback=StreamToStdout(callback_interval=2),
        )


    Parameters
    ----------
    model: str
        The model folder after compiling with MLC-LLM build process. The parameter
        can either be the model name with its quantization scheme
        (e.g. ``Llama-2-7b-chat-hf-q4f16_1``), or a full path to the model
        folder. In the former case, we will use the provided name to search
        for the model folder over possible paths.

    device : str
        The description of the device to run on. User should provide a string in the
        form of 'device_name:device_id' or 'device_name', where 'device_name' is one of
        'cuda', 'metal', 'vulkan', 'rocm', 'opencl', 'auto' (automatically detect the
        local device), and 'device_id' is the device id to run on. If no 'device_id'
        is provided, it will be set to 0 by default.

    chat_config : Optional[ChatConfig]
        A ``ChatConfig`` instance partially filled. Will be used to override the
        ``mlc-chat-config.json``.

    model_lib_path : Optional[str]
        The full path to the model library file to use (e.g. a ``.so`` file).
        If unspecified, we will use the provided ``model`` to search over
        possible paths.
    """

    def __init__(
        self,
        model: str,
        device: str = "auto",
        chat_config: Optional[ChatConfig] = None,
        model_lib_path: Optional[str] = None,
    ):
        # 0. Get device:
        # Retrieve device_name and device_id (if any, default 0) from device arg
        self.device, device_name = _parse_device_str(device)
        device_type = self.device.device_type
        device_id = self.device.device_id

        # 1. Populate chat module and their functions
        fcreate_chat_mod = tvm.get_global_func("mlc.llm_chat_create")
        assert fcreate_chat_mod is not None
        chat_mod = fcreate_chat_mod(device_type, device_id)

        # chat module related functions
        self._reload_func = chat_mod["reload"]
        self._unload_func = chat_mod["unload"]
        self._prefill_func = chat_mod["prefill"]
        self._embed_func = chat_mod["embed"]
        self._prefill_with_embed_func = chat_mod["prefill_with_embed"]
        self._decode_func = chat_mod["decode"]
        self._raw_generate_func = chat_mod["raw_generate"]
        self._reset_chat_func = chat_mod["reset_chat"]
        self._load_json_override_func = chat_mod["load_json_override"]
        self._stopped_func = chat_mod["stopped"]
        self._get_message_func = chat_mod["get_message"]
        self._runtime_stats_text_func = chat_mod["runtime_stats_text"]
        self._verbose_runtime_stats_text_func = chat_mod["verbose_runtime_stats_text"]
        self._reset_runtime_stats_func = chat_mod["reset_runtime_stats"]
        self._get_config_json_func = chat_mod["get_config_json"]
        self._process_system_prompts_func = chat_mod["process_system_prompts"]
        self._evaluate_func = chat_mod["evaluate"]
        self._get_role0_func = chat_mod["get_role0"]
        self._get_role1_func = chat_mod["get_role1"]

        # 2. Look up model_path
        self.model_path, self.config_file_path = _get_model_path(model)

        # 3. Instantiate chat_config
        self.chat_config = _get_chat_config(self.config_file_path, chat_config)

        # 4. Look up model library
        self.model_lib_path = _get_lib_module_path(
            model,
            self.model_path,
            self.chat_config,
            model_lib_path,
            device_name,
            self.config_file_path,
        )

        # 5. Call reload
        user_chat_config_json_str = _convert_chat_config_to_json_str(
            self.chat_config, self.chat_config.conv_template
        )
        self._reload(self.model_lib_path, self.model_path, user_chat_config_json_str)

    def generate(
        self,
<<<<<<< HEAD
        prompt: Union[str, List[ChatMessage]],
=======
        prompt: Union[str, List["ChatMessage"]],
>>>>>>> 834811f0
        generation_config: Optional[GenerationConfig] = None,
        progress_callback=None,
    ) -> Union[str, List[str]]:
        r"""A high-level method that returns the full response from the chat module given a user
        prompt. User can optionally specify which callback method to use upon receiving the
        response. By default, no callback will be applied.

        Parameters
        ----------
<<<<<<< HEAD
        prompt : Union[str, List[ChatMessage]]
            The user input prompt, i.e. a question to ask the chat module.
            It can also be the whole conversation history (list of messages with role and content)
            eg: ```[
                ChatMessage(role="user", content="Hello, how are you?"),
                ChatMessage(role="assistant", content="I'm fine, thank you. How about you?"),
                ChatMessage(role="user", content="I'm good too."),
            ]```
=======
        prompt: Union[str, List[ChatMessage]]
            The user input prompt, i.e. a question to ask the chat module.
            It can also be the whole conversation history (list of messages with role and content)
            eg:

            .. code::

                [
                    ChatMessage(role="user", content="Hello, how are you?"),
                    ChatMessage(role="assistant", content="I'm fine, thank you. How about you?"),
                    ChatMessage(role="user", content="I'm good too."),
                ]
>>>>>>> 834811f0
        generation_config: Optional[GenerationConfig]
            The generation config object to override the ChatConfig generation settings.
        progress_callback: object
            The optional callback method used upon receiving a newly generated message from the
            chat module. See `mlc_chat/callback.py` for a full list of available callback classes.
            Currently, only streaming to stdout callback method is supported, see `Examples` for
            more detailed usage.

        Returns
        -------
        output : string
            The generated full output from the chat module.

        Examples
        --------
        .. code-block:: python

          # Suppose we would like to stream the response of the chat module to stdout
          # with a refresh interval of 2. Upon calling generate(), We will see the response of
          # the chat module streaming to stdout piece by piece, and in the end we receive the
          # full response as a single string `output`.

          from mlc_chat import ChatModule, GenerationConfig, callback
          cm = ChatModule(xxx)
          prompt = "what's the color of banana?"
          output = cm.generate(
            prompt, GenerationConfig(temperature=0.8), callback.StreamToStdout(callback_interval=2)
          )
          print(output)
        """
        new_msgs = []
        num_return_sequences = 1
        return_str = True
        if (generation_config is not None) and (generation_config.n is not None):
            num_return_sequences = generation_config.n
            return_str = False
<<<<<<< HEAD
        else:
            num_return_sequences = 1
=======
>>>>>>> 834811f0

        for _ in range(num_return_sequences):
            self.reset_chat()
            self._prefill(prompt, generation_config=generation_config)

            if not progress_callback:
                while not self._stopped():
                    self._decode(generation_config=generation_config)
                new_msg = self._get_message()
                new_msgs.append(new_msg)
            else:
                # apply callback with a rate of callback_interval
                i, new_msg = 0, ""
                while not self._stopped():
                    self._decode(generation_config=generation_config)
                    if i % progress_callback.callback_interval == 0 or self._stopped():
                        new_msg = self._get_message()
                        progress_callback(new_msg)
                    i += 1
                progress_callback(stopped=True)
                new_msgs.append(new_msg)
        return new_msgs[0] if return_str else new_msgs

    def reset_chat(self, chat_config: Optional[ChatConfig] = None):
        r"""Reset the chat session, clear all chat history, and potentially
        override the original `mlc-chat-config.json`.

        Parameters
        ----------
        chat_config : Optional[ChatConfig]
            A ``ChatConfig`` instance partially filled. If specified, the chat
            module will reload the `mlc-chat-config.json`, and override it with
            ``chat_config``, just like in initialization.

        Note
        ----
        The model remains the same after :func:`reset_chat`.
        To reload module, please either re-initialize a :class:`ChatModule` instance
        or use :func:`_reload` instead.
        """
        self._reset_chat_func()
        if chat_config is not None:
            # Redo the overriding
            self.chat_config = _get_chat_config(self.config_file_path, chat_config)
            user_chat_config_json_str = _convert_chat_config_to_json_str(
                chat_config, self.chat_config.conv_template
            )
            # Second argument is `partial_update = True`
            self._load_json_override_func(user_chat_config_json_str, True)

    def embed_text(self, input: str):  # pylint: disable=redefined-builtin
        r"""Given a text input, returns its embedding in the LLM.

        Parameters
        ----------
        input : str
            The user input string.

        Returns
        -------
        embedding : tvm.runtime.NDArray
            The embedding of the text.

        Note
        ----
        This is a high-level method and is only used for retrieving text embeddings. Users are
        not supposed to call :func:`generate` after calling this method in the same chat session,
        since the input to this method is not prefilled and will cause error. If user needs to
        call :func:`generate` later, please call :func:`reset_chat` first.
        For a more fine-grained embedding API, see :func:`_embed`.
        """
        return self._embed_func(input, PlaceInPrompt.Middle.value)

    def stats(self, verbose=False) -> str:
        r"""Get the runtime stats of the encoding step, decoding step (and embedding step if exists)
        of the chat module in text form.

        Returns
        -------
        stats : str
            The runtime stats text.
        """
        if verbose:
            return self._verbose_runtime_stats_text_func()
        return self._runtime_stats_text_func()

    def benchmark_generate(self, prompt: str, generate_length: int) -> str:
        r"""Controlled generation with input prompt and fixed number of
        generated tokens, ignoring system prompt. For example,

        .. code:: python

            from mlc_chat import ChatModule

            cm = ChatModule(model="Llama-2-7b-chat-hf-q4f16_1")
            output = cm.benchmark_generate("What's the meaning of life?", generate_length=256)
            print(f"Generated text:\n{output}\n")
            print(f"Statistics: {cm.stats()}")

        will generate 256 tokens in total based on prompt "What's the meaning
        of life?". After generation, you can use `cm.stats()` to print the
        generation speed.

        Notes
        -----
        1. This function is typically used in controlled benchmarks. It generates
        text without system prompt (i.e., it is pure text generation with no chat
        style) and ignores the token stop model(s).
        2. To make the benchmark as accurate as possible, we first do a round of
        warmup prefill and decode before text generation.
        3. This function resets the previous performance statistics.

        Parameters
        ----------
        prompt : str
            The prompt of the text generation.

        generate_length : int
            The target length of generation.

        Returns
        -------
        output : str
            The generated text output.
        """
        if generate_length < 0:
            raise ValueError(
                "The generation length is expected to be non-negative, "
                f"while the given length is {generate_length}"
            )

        # warmup run
        self.reset_chat()
        self._prefill(prompt)
        self._decode()

        return self._raw_generate_func(prompt, generate_length)

    def _reload(self, lib: str, model_path: str, app_config_json: str = ""):
        r"""Reload the chat module from the given library and model path.

        Parameters
        ----------
        lib : str
            The library path.
        model_path : str
            The model path.
        app_config_json: str
            The partial config that is used to partially override the model configuration.
        """
        self._reload_func(lib, model_path, app_config_json)

    def _unload(self):
        r"""Unload the chat module and clear memory of all loaded models."""
        self._unload_func()

    def _prefill(
        self,
<<<<<<< HEAD
        input: Union[str, List[ChatMessage]],  # pylint: disable=redefined-builtin
=======
        input: Union[str, List["ChatMessage"]],  # pylint: disable=redefined-builtin
>>>>>>> 834811f0
        decode_next_token: bool = True,
        place_in_prompt: PlaceInPrompt = PlaceInPrompt.All,
        generation_config: Optional[GenerationConfig] = None,
    ):
        r"""Run prefill stage for a given input and optionally decode the first output token.
        User can decide where to place the input in the prompt.

        Parameters
        ----------
        input : Union[str, List[ChatMessage]]
            The user input prompt, i.e. a question to ask the chat module.
            It can also be the whole conversation history (list of messages with role and content)
<<<<<<< HEAD
            eg: ```[
                ChatMessage(role="user", content="Hello, how are you?"),
                ChatMessage(role="assistant", content="I'm fine, thank you. How about you?"),
                ChatMessage(role="user", content="I'm good too."),
            ]```
=======
            eg:

            .. code::

                [
                    ChatMessage(role="user", content="Hello, how are you?"),
                    ChatMessage(role="assistant", content="I'm fine, thank you. How about you?"),
                    ChatMessage(role="user", content="I'm good too."),
                ]
>>>>>>> 834811f0
        decode_next_token : bool
            Whether to decode the next token after prefilling.
        place_in_prompt: PlaceInPrompt
            The place of the input message in the prompt. See `class PlaceInPrompt` for details.
        generation_config: Optional[GenerationConfig]
            The generation config to override the ChatConfig generation settings.
        """
        generation_config = _get_generation_config(self.chat_config, generation_config)
        generation_config_str = _convert_generation_config_to_json_str(generation_config)

        if isinstance(input, list):
            # Populate conversation.messages using load_json_override
            if len(input) > 1:
                conv_config = json.loads(self._get_config_json())["conv_config"]
                messages = []
                role0 = self._get_role_0()
                role1 = self._get_role_1()
                for _, msg in enumerate(input[:-1]):
                    role = msg.role
                    content = msg.content
                    if role == "user":
                        messages.append([role0, content])
                    elif role == "assistant":
                        messages.append([role1, content])
                    else:
                        raise ValueError("Only user and assistant roles are supported.")
                if not input[-1].role == "user":
                    raise ValueError("Last message should be from user.")
                conv_config["messages"] = messages
                conv_config["offset"] = 0
                # Otherwise, the offset will be set to the length of the conversation,
                # which means history will be retained even after calling reset_chat
                self._load_json_override(
                    json.dumps({"conv_config": conv_config}),
                    partial_update=True,
                )
            input_str = input[-1].content
        else:
            input_str = input

        self._prefill_func(
            input_str, decode_next_token, place_in_prompt.value, generation_config_str
        )

    def _embed(
        self,
        input: str,  # pylint: disable=redefined-builtin
        place_in_prompt: PlaceInPrompt = PlaceInPrompt.All,
        generation_config: Optional[GenerationConfig] = None,
    ):
        r"""A more fine-grained embedding API. Given a text input, get the embedding of the
        tokenized prompt. User can decide where to place the input in the prompt. This functionality
        usually aids the subsequent call to :func:`_prefill_with_embed`.

        Parameters
        ----------
        input : str
            The user input string.
        place_in_prompt: PlaceInPrompt
            The place of the input message in the prompt. See `class PlaceInPrompt` for details.
        generation_config: Optional[GenerationConfig]
            The generation config to override the ChatConfig generation settings.

        Returns
        -------
        embedding : tvm.runtime.NDArray
            The embedding of the text.
        """
        generation_config = _get_generation_config(self.chat_config, generation_config)
        generation_config_str = _convert_generation_config_to_json_str(generation_config)

        return self._embed_func(input, place_in_prompt.value, generation_config_str)

    def _prefill_with_embed(
        self,
        embedding: tvm.runtime.NDArray,
        decode_next_token: bool = True,
        generation_config: Optional[GenerationConfig] = None,
    ):
        r"""Given an embedding, run the prefill stage and optionally decode the first output token.

        Parameters
        ----------
        embedding : tvm.runtime.NDArray
            The embedding of user input.
        decode_next_token : bool
            Whether to decode the next token after prefilling.
        generation_config: Optional[GenerationConfig]
            The generation config to override the ChatConfig generation settings.
        """
        generation_config = _get_generation_config(self.chat_config, generation_config)
        generation_config_str = _convert_generation_config_to_json_str(generation_config)

        self._prefill_with_embed_func(embedding, decode_next_token, generation_config_str)

    def _decode(self, generation_config: Optional[GenerationConfig] = None):
        r"""Decode the next token, the decoding result is stored in a buffer and
        can be retrieved by :func:`get_message`.

        Parameters
        ----------
        generation_config: Optional[GenerationConfig]
            The generation config to override the ChatConfig generation settings.
        """
        generation_config = _get_generation_config(self.chat_config, generation_config)
        generation_config_str = _convert_generation_config_to_json_str(generation_config)
        self._decode_func(generation_config_str)

    def _stopped(self) -> bool:
        r"""Check if the stop condition is met for the current round.

        Returns
        -------
        stopped : bool
        """
        return self._stopped_func() != 0

    def _get_message(self) -> str:
        r"""Get the output message in the current round.

        Returns
        -------
        message : str

        Note
        ----
        This function returns the message that corresponds to
        all the tokens decoded so far.
        """
        return self._get_message_func()

    def _get_config_json(self):
        r"""Get the configuration of the chat module in a single json string.

        Returns
        -------
        config : str
            The config json string.
        """
        return self._get_config_json_func()

    def _load_json_override(self, config_str: str, partial_update: bool = False):
        r"""Load JSON config and override existing configurations for the chat module.

        Parameters
        ----------
        config_str : str
            A json config string that partially specifies some of the options.
        partial_update : bool
            Whether it's a partial update or full update. If set to true, we perform a partial
            update on some of the provided options; if set to false, all options must be provided.
        """
        self._load_json_override_func(config_str, partial_update)

    def _get_role_0(self):
        r"""Get the name of role 0 in the conversation.

        Returns
        -------
        name : str
            The name of role 0.
        """
        return self._get_role0_func()

    def _get_role_1(self):
        r"""Get the name of role 1 in the conversation.

        Returns
        -------
        name : str
            The name of role 1.
        """
        return self._get_role1_func()

    def _reset_runtime_stats(self):
        r"""Reset the runtime stats, clear all performance history."""
        self._reset_runtime_stats_func()

    def _process_system_prompts(self):
        r"""Pre-process by prefilling the system prompts, running prior to any user input."""
        self._process_system_prompts_func()<|MERGE_RESOLUTION|>--- conflicted
+++ resolved
@@ -8,24 +8,15 @@
 import warnings
 from dataclasses import asdict, dataclass, fields
 from enum import Enum
-<<<<<<< HEAD
-from typing import List, Optional, Tuple, Union
-=======
 from typing import TYPE_CHECKING, List, Optional, Tuple, Union
->>>>>>> 834811f0
 
 import tvm
 from tvm.runtime import disco  # pylint: disable=unused-import
 
-<<<<<<< HEAD
-from .base import _LIB  # pylint: disable=unused-import
-from .interface.openai_api import ChatMessage
-=======
 from . import base  # pylint: disable=unused-import
 
 if TYPE_CHECKING:
     from .interface.openai_api import ChatMessage
->>>>>>> 834811f0
 
 # pylint: disable=line-too-long
 _PYTHON_GET_STARTED_TUTORIAL_URL = "https://github.com/mlc-ai/notebooks/blob/main/mlc-llm/tutorial_chat_module_getting_started.ipynb"
@@ -798,11 +789,7 @@
 
     def generate(
         self,
-<<<<<<< HEAD
-        prompt: Union[str, List[ChatMessage]],
-=======
         prompt: Union[str, List["ChatMessage"]],
->>>>>>> 834811f0
         generation_config: Optional[GenerationConfig] = None,
         progress_callback=None,
     ) -> Union[str, List[str]]:
@@ -812,16 +799,6 @@
 
         Parameters
         ----------
-<<<<<<< HEAD
-        prompt : Union[str, List[ChatMessage]]
-            The user input prompt, i.e. a question to ask the chat module.
-            It can also be the whole conversation history (list of messages with role and content)
-            eg: ```[
-                ChatMessage(role="user", content="Hello, how are you?"),
-                ChatMessage(role="assistant", content="I'm fine, thank you. How about you?"),
-                ChatMessage(role="user", content="I'm good too."),
-            ]```
-=======
         prompt: Union[str, List[ChatMessage]]
             The user input prompt, i.e. a question to ask the chat module.
             It can also be the whole conversation history (list of messages with role and content)
@@ -834,7 +811,6 @@
                     ChatMessage(role="assistant", content="I'm fine, thank you. How about you?"),
                     ChatMessage(role="user", content="I'm good too."),
                 ]
->>>>>>> 834811f0
         generation_config: Optional[GenerationConfig]
             The generation config object to override the ChatConfig generation settings.
         progress_callback: object
@@ -871,11 +847,6 @@
         if (generation_config is not None) and (generation_config.n is not None):
             num_return_sequences = generation_config.n
             return_str = False
-<<<<<<< HEAD
-        else:
-            num_return_sequences = 1
-=======
->>>>>>> 834811f0
 
         for _ in range(num_return_sequences):
             self.reset_chat()
@@ -1034,11 +1005,7 @@
 
     def _prefill(
         self,
-<<<<<<< HEAD
-        input: Union[str, List[ChatMessage]],  # pylint: disable=redefined-builtin
-=======
         input: Union[str, List["ChatMessage"]],  # pylint: disable=redefined-builtin
->>>>>>> 834811f0
         decode_next_token: bool = True,
         place_in_prompt: PlaceInPrompt = PlaceInPrompt.All,
         generation_config: Optional[GenerationConfig] = None,
@@ -1051,13 +1018,6 @@
         input : Union[str, List[ChatMessage]]
             The user input prompt, i.e. a question to ask the chat module.
             It can also be the whole conversation history (list of messages with role and content)
-<<<<<<< HEAD
-            eg: ```[
-                ChatMessage(role="user", content="Hello, how are you?"),
-                ChatMessage(role="assistant", content="I'm fine, thank you. How about you?"),
-                ChatMessage(role="user", content="I'm good too."),
-            ]```
-=======
             eg:
 
             .. code::
@@ -1067,7 +1027,6 @@
                     ChatMessage(role="assistant", content="I'm fine, thank you. How about you?"),
                     ChatMessage(role="user", content="I'm good too."),
                 ]
->>>>>>> 834811f0
         decode_next_token : bool
             Whether to decode the next token after prefilling.
         place_in_prompt: PlaceInPrompt
