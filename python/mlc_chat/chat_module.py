--- conflicted
+++ resolved
@@ -13,10 +13,7 @@
 import tvm
 from tvm.runtime import disco  # pylint: disable=unused-import
 
-<<<<<<< HEAD
-=======
 from .base import _LIB  # pylint: disable=unused-import
->>>>>>> 9869ca6f
 from .interface.openai_api import ChatMessage
 
 # pylint: disable=line-too-long
